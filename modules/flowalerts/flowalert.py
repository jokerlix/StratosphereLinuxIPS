# This is a template module for you to copy and create your own slips module
# Instructions
# 1. Create a new folder on ./modules with the name of your template. Example:
#    mkdir modules/anomaly_detector
# 2. Copy this template file in that folder.
#    cp modules/template/template.py modules/anomaly_detector/anomaly_detector.py
# 3. Make it a module
#    touch modules/template/__init__.py
# 4. Change the name of the module, description and author in the variables
# 5. The file name of the python module (template.py) MUST be the same as the name of the folder (template)
# 6. The variable 'name' MUST have the public name of this module. This is used to ignore the module
# 7. The name of the class MUST be 'Module', do not change it.

# Must imports
from slips.common.abstracts import Module
import multiprocessing
from slips.core.database import __database__
import platform

# Your imports
import json
import configparser
from ipaddress import ip_address

class Module(Module, multiprocessing.Process):
    name = 'flowalerts'
    description = 'Alerts about flows: long connection, successful ssh'
    authors = ['Kamila Babayeva', 'Sebastian Garcia','Alya Gomaa']

    def __init__(self, outputqueue, config):
        multiprocessing.Process.__init__(self)
        # All the printing output should be sent to the outputqueue.
        # The outputqueue is connected to another process called OutputProcess
        self.outputqueue = outputqueue
        # In case you need to read the slips.conf configuration file for
        # your own configurations
        self.config = config
        # Start the DB
        __database__.start(self.config)
        # Read the configuration
        self.read_configuration()
        # Retrieve the labels
        self.normal_label = __database__.normal_label
        self.malicious_label = __database__.malicious_label
        # To which channels do you wnat to subscribe? When a message
        # arrives on the channel the module will wakeup
        # The options change, so the last list is on the
        # slips/core/database.py file. However common options are:
        # - new_ip
        # - tw_modified
        # - evidence_added
        self.c1 = __database__.subscribe('new_flow')
        self.c2 = __database__.subscribe('new_ssh')
        self.c3 = __database__.subscribe('new_notice')
        self.c4 = __database__.subscribe('new_ssl')
        # Set the timeout based on the platform. This is because the
        # pyredis lib does not have officially recognized the
        # timeout=None as it works in only macos and timeout=-1 as it only works in linux
        if platform.system() == 'Darwin':
            # macos
            self.timeout = None
        elif platform.system() == 'Linux':
            # linux
            self.timeout = None
        else:
            # Other systems
            self.timeout = None

    def read_configuration(self):
        """ Read the configuration file for what we need """
        # Get the pcap filter
        try:
            self.long_connection_threshold = int(self.config.get('flowalerts', 'long_connection_threshold'))
        except (configparser.NoOptionError, configparser.NoSectionError, NameError):
            # There is a conf, but there is no option, or no section or no configuration file specified
            self.long_connection_threshold = 1500
        try:
            self.ssh_succesful_detection_threshold = int(self.config.get('flowalerts', 'ssh_succesful_detection_threshold'))
        except (configparser.NoOptionError, configparser.NoSectionError, NameError):
            # There is a conf, but there is no option, or no section or no configuration file specified
            self.ssh_succesful_detection_threshold = 4290

    def print(self, text, verbose=1, debug=0):
        """
        Function to use to print text using the outputqueue of slips.
        Slips then decides how, when and where to print this text by
        taking all the prcocesses into account

        Input
         verbose: is the minimum verbosity level required for this text to
         be printed
         debug: is the minimum debugging level required for this text to be
         printed
         text: text to print. Can include format like 'Test {}'.format('here')

        If not specified, the minimum verbosity level required is 1, and the
        minimum debugging level is 0
        """

        vd_text = str(int(verbose) * 10 + int(debug))
        self.outputqueue.put(vd_text + '|' + self.name + '|[' + self.name + '] ' + str(text))

    def set_evidence_ssh_successful(self, profileid, twid, saddr, daddr, size, by, ip_state='ip'):
        """
        Set an evidence for a successful SSH login.
        This is not strictly a detection, but we don't have
        a better way to show it.
        The threat_level is 0.01 to show that this is not a detection
        """

        type_detection = 'ip'
        detection_info = saddr
        type_evidence = 'SSHSuccessful-by-' + by
        threat_level = 0.01
        confidence = 0.5
        description = 'SSH Successful to IP :' + daddr + '. From IP ' + saddr + '. Size: ' + str(size) + '. Detection Model ' + by
        if not twid:
            twid = ''
        __database__.setEvidence(type_detection, detection_info, type_evidence,
                                 threat_level, confidence, description, profileid=profileid, twid=twid)

    def set_evidence_long_connection(self, ip, duration, profileid, twid, ip_state='ip'):
        '''
        Set an evidence for a long connection.
        '''
        type_detection = ip_state
        detection_info = ip
        type_evidence = 'LongConnection'
        threat_level = 10
        confidence = 0.5
        description = 'Long Connection ' + str(duration)
        if not twid:
            twid = ''
        __database__.setEvidence(type_detection, detection_info, type_evidence, threat_level, confidence, description, profileid=profileid, twid=twid)

    def set_evidence_self_signed_certificates(self, profileid, twid, ip, description,  ip_state='ip'):
        '''
        Set evidence for self signed certificates.
        '''
        confidence = 0.5
        threat_level = 30
        type_detection = 'dstip'
        type_evidence = 'SelfSignedCertificate'
        detection_info = ip
        if not twid:
            twid = ''
        __database__.setEvidence(type_detection, detection_info, type_evidence, threat_level, confidence, description, profileid=profileid, twid=twid)

    def set_evidence_for_invalid_certificates(self,profileid, twid, ip, description):
        '''
        Set evidence for Invalid SSL certificates.
        '''
        confidence = 0.5
        threat_level = 20
        type_detection  = 'dstip'
        type_evidence = 'InvalidCertificate'
        detection_info = ip
        if not twid:
            twid = ''
        __database__.setEvidence(type_detection, detection_info, type_evidence, threat_level, confidence, description, profileid=profileid, twid=twid)

    def check_long_connection(self, dur, daddr, saddr, profileid, twid, uid):
        """
        Check if a duration of the connection is
        above the threshold (more than 25 minutess by default).
        """
        if type(dur) == str:
            dur = float(dur)
        # If duration is above threshold, we should set an evidence
        if dur > self.long_connection_threshold:
            # set "flowalerts-long-connection:malicious" label in the flow (needed for Ensembling module)
            module_name = "flowalerts-long-connection"
            module_label = self.malicious_label

            __database__.set_module_label_to_flow(profileid,
                                                  twid,
                                                  uid,
                                                  module_name,
                                                  module_label)
        else:
            # set "flowalerts-long-connection:normal" label in the flow (needed for Ensembling module)
            module_name = "flowalerts-long-connection"
            module_label = self.normal_label
            __database__.set_module_label_to_flow(profileid,
                                                  twid,
                                                  uid,
                                                  module_name,
                                                  module_label)

    def run(self):
        # Main loop function
        while True:
            try:

                # ---------------------------- new_flow channel
                message = self.c1.get_message(timeout=0.01)
                # if timewindows are not updated for a long time, Slips is stopped automatically.
                if message and message['data'] == 'stop_process':
                    # confirm that the module is done processing
                    __database__.publish('finished_modules', self.name)
                    return True
                if message and message['channel'] == 'new_flow' and type(message['data']) is not int:
                    data = message['data']
                    # Convert from json to dict
                    data = json.loads(data)
                    profileid = data['profileid']
                    twid = data['twid']
                    # Get flow as a json
                    flow = data['flow']
                    # Convert flow to a dict
                    flow = json.loads(flow)
                    # Convert the common fields to something that can
                    # be interpreted
                    uid = next(iter(flow))
                    flow_dict = json.loads(flow[uid])
                    dur = flow_dict['dur']
                    saddr = flow_dict['saddr']
                    daddr = flow_dict['daddr']
                    # stime = flow_dict['ts']
                    # sport = flow_dict['sport']
                    # timestamp = data['stime']
                    # dport = flow_dict['dport']
                    # proto = flow_dict['proto']
                    # state = flow_dict['state']
                    # pkts = flow_dict['pkts']
                    # allbytes = flow_dict['allbytes']

                    # Do not check the duration of the flow if the daddr or
                    # saddr is a  multicast.
                    if not ip_address(daddr).is_multicast and not ip_address(saddr).is_multicast:
                        self.check_long_connection(dur, daddr, saddr, profileid, twid, uid)

                # ---------------------------- new_ssh channel
                message = self.c2.get_message(timeout=0.01)
                if message and message['data'] == 'stop_process':
                    # Confirm that the module is done processing
                    __database__.publish('finished_modules', self.name)
                    return True
                if message and message['channel'] == 'new_ssh'  and type(message['data']) is not int:
                    data = message['data']

                    # Convert from json to dict
                    data = json.loads(data)
                    profileid = data['profileid']
                    twid = data['twid']
                    # Get flow as a json
                    flow = data['flow']
                    # Convert flow to a dict
                    flow_dict = json.loads(flow)
                    uid = flow_dict['uid']
                    # Try Zeek method to detect if SSh was successful or not.
                    auth_success = flow_dict['auth_success']
                    if auth_success:
                        # time.sleep(10) # This logic should be fixed, it stops the whole module.
                        original_ssh_flow = __database__.get_flow(profileid, twid, uid)
                        original_flow_uid = next(iter(original_ssh_flow))
                        if original_ssh_flow[original_flow_uid]:
                            ssh_flow_dict = json.loads(original_ssh_flow[original_flow_uid])
                            daddr = ssh_flow_dict['daddr']
                            saddr = ssh_flow_dict['saddr']
                            size = ssh_flow_dict['allbytes']
                            self.set_evidence_ssh_successful(profileid, twid, saddr, daddr, size, by='Zeek')
                    else:
                        # Try Slips method to detect if SSH was successful.
                        # time.sleep(10) # This logic should be fixed, it stops the whole module.
                        original_ssh_flow = __database__.get_flow(profileid, twid, uid)
                        original_flow_uid = next(iter(original_ssh_flow))
                        if original_ssh_flow[original_flow_uid]:
                            ssh_flow_dict = json.loads(original_ssh_flow[original_flow_uid])
                            daddr = ssh_flow_dict['daddr']
                            saddr = ssh_flow_dict['saddr']
                            size = ssh_flow_dict['allbytes']
                            if size > self.ssh_succesful_detection_threshold:
                                # Set the evidence because there is no
                                # easier way to show how Slips detected
                                # the successful ssh and not Zeek
                                self.set_evidence_ssh_successful(profileid, twid, saddr, daddr, size, by='Slips')
                            else:
                                # self.print(f'NO Successsul SSH recived: {data}', 1, 0)
                                pass

                # ---------------------------- new_notice channel
                # Check for self signed certificates in new_notice channel (notice.log)
                message = self.c3.get_message(timeout=0.01)
                if message and message['data'] == 'stop_process':
                    # Confirm that the module is done processing
                    __database__.publish('finished_modules', self.name)
                    return True
                if message and message['channel'] == 'new_notice':
                    data = message['data']
                    if type(data) == str:
                        # Convert from json to dict
                        data = json.loads(data)
                        profileid = data['profileid']
                        twid = data['twid']
                        # Get flow as a json
                        flow = data['flow']
                        # Convert flow to a dict
                        flow = json.loads(flow)
                        msg = flow['msg']
                        note = flow['note']
                        # We're looking for self signed certs in notice.log in the 'msg' field
                        if 'self signed' in msg or 'self-signed' in msg:
                            ip = flow['daddr']
                            description = 'Self-signed certificate. Destination IP: {}'.format(ip)
                            confidence = 0.5
                            threat_level = 30
                            type_detection = 'dstip'
                            type_evidence = 'SelfSignedCertificate'
                            detection_info = ip
                            __database__.setEvidence(type_detection, detection_info, type_evidence,
                                                     threat_level, confidence, description, profileid=profileid, twid=twid)
                            self.print(description, 3, 0)

                        # We're looking for port scans in notice.log in the note field
                        if 'Port_Scan' in note:
                            # Vertical port scan
                            # confidence = 1 because this detection is comming from a zeek file so we're sure it's accurate
                            confidence = 1
                            threat_level = 60
                            # msg example: 192.168.1.200 has scanned 60 ports of 192.168.1.102
                            description = 'Zeek: Vertical port scan. ' + msg
                            type_evidence = 'PortScanType1'
                            type_detection = 'dstip'
                            detection_info = flow.get('scanning_ip','')
                            __database__.setEvidence(type_detection, detection_info, type_evidence,
                                                 threat_level, confidence, description, profileid=profileid, twid=twid)
                            self.print(description, 3, 0)
                        if 'SSL certificate validation failed' in msg:
                            profileid = data['profileid']
                            twid = data['twid']
                            ip = flow['daddr']
                            # get the description inside parenthesis
                            description = msg + ' Destination IP: {}'.format(ip)
                            self.set_evidence_for_invalid_certificates(profileid,twid, ip, description)
                            self.print(description, 3, 0)

                        if 'Address_Scan' in note:
                            # Horizontal port scan
                            confidence = 1
                            threat_level = 60
                            description = 'Zeek: Horizontal port scan. ' + msg
                            type_evidence = 'PortScanType2'
                            type_detection = 'dport'
                            detection_info = flow.get('scanned_port','')
                            __database__.setEvidence(type_detection, detection_info, type_evidence,
                                                 threat_level, confidence, description, profileid=profileid, twid=twid)
                            self.print(description, 3, 0)

                # ---------------------------- new_ssl channel
                message = self.c4.get_message(timeout=0.01)
                if message and message['data'] == 'stop_process':
                    # Confirm that the module is done processing
                    __database__.publish('finished_modules', self.name)
                    return True
                if message and message['channel'] == 'new_ssl':
                    # Check for self signed certificates in new_ssl channel (ssl.log)
                    data = message['data']
                    if type(data) == str:
                        # Convert from json to dict
                        data = json.loads(data)
                        # Get flow as a json
                        flow = data['flow']
                        # Convert flow to a dict
                        flow = json.loads(flow)
                        if 'self signed' in flow['validation_status']:
                            profileid = data['profileid']
                            twid = data['twid']
                            ip = flow['daddr']
                            server_name = flow.get('server_name') # returns None if not found
                            if server_name is not None:
                                description = 'Self-signed certificate. Destination: {}. IP: {}'.format(server_name,ip)
                            else:
                                description = 'Self-signed certificate. Destination IP: {}'.format(ip)
                            self.set_evidence_self_signed_certificates(profileid,twid, ip, description)
                            self.print(description, 3, 0)
<<<<<<< HEAD
        except KeyboardInterrupt:
            return True
        except Exception as inst:
            self.print('Problem on the run()', 0, 1)
            self.print(str(type(inst)), 0, 1)
            self.print(str(inst.args), 0, 1)
            self.print(str(inst), 0, 1)
            return True
=======


            except KeyboardInterrupt:
                # On KeyboardInterrupt, slips.py sends a stop_process msg to all modules, so continue to receive it
                continue
            except Exception as inst:
                self.print('Problem on the run()', 0, 1)
                self.print(str(type(inst)), 0, 1)
                self.print(str(inst.args), 0, 1)
                self.print(str(inst), 0, 1)
                return True
>>>>>>> f7ce34ae
<|MERGE_RESOLUTION|>--- conflicted
+++ resolved
@@ -374,16 +374,6 @@
                                 description = 'Self-signed certificate. Destination IP: {}'.format(ip)
                             self.set_evidence_self_signed_certificates(profileid,twid, ip, description)
                             self.print(description, 3, 0)
-<<<<<<< HEAD
-        except KeyboardInterrupt:
-            return True
-        except Exception as inst:
-            self.print('Problem on the run()', 0, 1)
-            self.print(str(type(inst)), 0, 1)
-            self.print(str(inst.args), 0, 1)
-            self.print(str(inst), 0, 1)
-            return True
-=======
 
 
             except KeyboardInterrupt:
@@ -394,5 +384,4 @@
                 self.print(str(type(inst)), 0, 1)
                 self.print(str(inst.args), 0, 1)
                 self.print(str(inst), 0, 1)
-                return True
->>>>>>> f7ce34ae
+                return True