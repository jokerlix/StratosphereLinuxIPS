var redis = require('redis')
  , redis_ips_with_profiles = redis.createClient()
  , redis_tree = redis.createClient()
  , redis_tws_for_ip = redis.createClient()
  , redis_ip_info = redis.createClient()
  , redis_get_timeline = redis.createClient()
  , redis_outtuples_timewindow = redis.createClient()
  , redis_timeline_ip = redis.createClient()
  ,redis_blocked_tws = redis.createClient()
  , async = require('async')
  , blessed = require('blessed')
  , contrib = require('blessed-contrib')
  , fs = require('fs')
  , screen = blessed.screen()
  , color = require('chalk');
const stripAnsi = require('strip-ansi');

const clipboardy = require('clipboardy');
screen.dockBorders=true;
let country_loc = {};
fs.readFile('country.txt', 'utf8', function(err,data) {
    if(err) throw err;
    
    let splitted = data.toString().split(";");
    for (let i = 0; i<splitted.length; i++) {
        let splitLine = splitted[i].split(":");
        try{
          country_loc[splitLine[0]] = splitLine[1].split(",");}
        catch(err){
        }
    }
});




var ip_timewindow_outTuple = {};


function blockedTW(){ 
  return new Promise(function(resolve,reject){
    var blockedTWs = {};
    redis_blocked_tws.smembers("BlockedProfTW",(err,reply)=>{
    async.each(reply,function(blocked_line,callback){
      var blocked_list = blocked_line.split('_');
      if(!Object.keys(blockedTWs).includes(blocked_list[1])){
        blockedTWs[blocked_list[1]] = [];
        blockedTWs[blocked_list[1]].push(blocked_list[2])
      }
      else{
        blockedTWs[blocked_list[1]].push(blocked_list[2])
      }
      callback(null)
    },function(err){
      if(err){
        console.log(err);
      }
     else{resolve(blockedTWs)}
    })
  })
})}

// set up elements of the interface.

var grid = new contrib.grid({
  rows: 6,
  cols: 6,
  screen: screen
});

var table_timeline =  grid.set(0.5, 1, 4.3, 5, contrib.table, 
  {keys: true
  , vi:true
  , style:{border:{ fg:'blue'}}
  , scrollbar: true
  , label: "Timeline"
  , columnWidth:[200]})
, box_generic_dashboard = grid.set(2,2, 1.5, 2,blessed.box,{
      top: 'center',
      left: 'center',
      width: '50%',
      height: '50%',
      label:'GENERIC DASHBOARD',
      tags: true,
      keys: true,
      
      style:{bg:'cyan',fg:'red',bold:true,
      border:{ bg:'red',fg:'red',type: 'line'
      ,bold: true},
      label:{fg:'magenta'}
    },
      vi:true,
      scrollable: true,
      alwaysScroll: true,
    scrollbar: {
        ch: ' ',
        inverse: true
      },
    
  })

  ,table_outTuples_listtable = grid.set(0,0,5.7,6, blessed.listtable, {
      keys: true,
      mouse: true,
  
      tags: true,
      // interactive: false,
      border: 'line',
      style: {
        bg: 'blue'
      },
      style: {
        header: {
          fg: 'blue',
          bold: true
        },
        cell: {
          fg: 'magenta',
          selected: {
            bg: 'blue'
          }
        }
      },
      align: 'left'
    })
    // ,table_inTuples = grid.set(0,0,5.7,6, blessed.listtable, {
    //   keys: true,
    //   mouse: true,
  
    //   tags: true,
    //   // interactive: false,
    //   border: 'line',
    //   style: {
    //     bg: 'blue'
    //   },
    //   style: {
    //     header: {
    //       fg: 'blue',
    //       bold: true
    //     },
    //     cell: {
    //       fg: 'magenta',
    //       selected: {
    //         bg: 'blue'
    //       }
    //     }
    //   },
    //   align: 'left'
    // })


,listtable_est_srcPort = grid.set(0,0,2.8,2, blessed.listtable, {
      border: 'line'
  , style: {border: {fg:'blue'}}

    })
,listtable_notEst_srcPort = grid.set(2.8,0,2.8,2, blessed.listtable, {
      border: 'line'
  , style: {border: {fg:'blue'}}
    })
,listtable_est_dstIPs = grid.set(0,0,2.8,2, blessed.listtable, {
      border: 'line'
  , style: {border: {fg:'blue'}}
    })
,listtable_notEst_dstIPs = grid.set(2.8,0,2.8,2, blessed.listtable, {
      border: 'line'
  , style: {border: {fg:'blue'}}
    })
,listtable_est_dstPort = grid.set(0,0,2.8,2, blessed.listtable, {
      border: 'line'
  , style: {border: {fg:'blue'}}
    })
,listtable_notEst_dstPort = grid.set(2.8,0,2.8,2, blessed.listtable, {
      border: 'line'
  , style: {border: {fg:'blue'}}
    })
,listtable_est_dstPortClient = grid.set(0,0,2.8,2, blessed.listtable, {
      border: 'line'
  , style: {border: {fg:'blue'}}
    })
,listtable_notEst_dstPortClient = grid.set(2.8,0,2.8,2, blessed.listtable, {
      border: 'line'
  , style: {border: {fg:'blue'}}
    })
,listtable_est_dstPortClientIps = grid.set(0,0,2.8,2, blessed.listtable, {
      border: 'line'
  , style: {border: {fg:'blue'}}
    })
,listtable_notEst_dstPortClientIps = grid.set(2.8,0,2.8,2, blessed.listtable, {
      border: 'line'
  , style: {border: {fg:'blue'}}
    })
  , tree =  grid.set(0,0,5.7,1,contrib.tree,
  { vi:true 
  , style: {fg:'green',border: {fg:'blue'}}
  , template: { lines: true }
  , label: 'Ips from slips'})

  , box_ip = grid.set(0, 1, 0.5, 5, blessed.box,
      {top: 'center',
      left: 'center',
      width: '50%',
      height: '50%',
      content: "SELECT IP TO SEE IPS INFO!",
      tags: true,
       style:{
         focus: {
      border:{ fg:'magenta'}
    }},
      border: {
      type: 'line'
    }})

 , box_evidence = grid.set(4.8,1, 0.9, 5,blessed.box,{
      top: 'center',
      left: 'center',
      width: '50%',
      height: '50%',
      label:'Evidence',
      tags: true,
      keys: true,
      style:{
        border:{ fg:'blue',type: 'line'},
        focus: {border:{ fg:'magenta'}
    }},
      vi:true,
      scrollable: true,
      alwaysScroll: true,
    scrollbar: {
        ch: ' ',
        inverse: true
      },

  })


, map = grid.set(0, 0, 5.7, 6,contrib.map,{label: 'World Map',style:{border: {fg:'blue'}}
})

, help_list_bar = grid.set(5.7,0,0.4,6,blessed.listbar,{
  style:{
        border:{ fg:'blue'}},
      keys: false,
      style: {
        prefix: {
          fg: 'yellow'
        },
        item: {
        },
        selected:{fg:'red'}
      },
      autoCommandKeys: true,
      commands:
       {
            'main':{
              keys : ' '
            },
            
            'srcPortClient': {
              keys: ['e']
                        },
            'dstIPsClient': {
              keys: ['c']
                        },
            'dstPortServer': {
              keys: ['b']
                        },
            'dstPortsClient': {
              keys: ['p']
                        },
            'dstPortsClientIPs': {
              keys: ['n']
                        },
            
              'OutTuples': {
              keys: ['h']},

              'map': {
              keys: ['m']
                        },
              'InTuples': {
              keys: ['i']},
              'reload':{
              keys : ['o']
            },
                        

          }
}),
gaugeList_est_srcPort = grid.set(0.3, 2, 2.6, 4, contrib.gaugeList,
      {
      style:{
        border:{ fg:'blue'},
         focus: {
      border:{ fg:'magenta'}
    }},
      keys:true,
        gaugeSpacing: 1,
        gaugeHeight: 1,
        gauges:[]
      }
    ),
gaugeList_notEst_srcPort = grid.set(3.1, 2, 2.6, 4, contrib.gaugeList,
      {

        style:{
          border:{ fg:'blue'},
         focus: {
      border:{ fg:'magenta'}
    }},
      keys:true,
        gaugeSpacing: 1,
        gaugeHeight: 1,
        gauges:[]
      }
    ),
gaugeList_est_dstIPs = grid.set(0.3, 2, 2.6, 4, contrib.gaugeList,
      {

      style:{
          border:{ fg:'blue'},
        
         focus: {
      border:{ fg:'magenta'}
    }},
      keys:true,
        gaugeSpacing: 1,
        gaugeHeight: 1,
        gauges:[]
      }
    ),
gaugeList_notEst_dstIPs = grid.set(3.1, 2, 2.6, 4, contrib.gaugeList,
      {
        style:{
          border:{ fg:'blue'},

         focus: {
      border:{ fg:'magenta'}
    }},
      keys:true,
        gaugeSpacing: 1,
        gaugeHeight: 1,
        gauges:[]
      }
    )
gaugeList_est_dstPort = grid.set(0.3, 2, 2.6, 4, contrib.gaugeList,
      {

      style:{
          border:{ fg:'blue'},

         focus: {
      border:{ fg:'magenta'}
    }},
      keys:true,
        gaugeSpacing: 1,
        gaugeHeight: 1,
        gauges:[]
      }
    ),
gaugeList_notEst_dstPort = grid.set(3.1, 2, 2.6, 4, contrib.gaugeList,
      {
        style:{
          border:{ fg:'blue'},

         focus: {
      border:{ fg:'magenta'}
    }},
      keys:true,
        gaugeSpacing: 1,
        gaugeHeight: 1,
        gauges:[]
      }
    ),
gaugeList_est_dstPortClient = grid.set(0.3, 2, 2.6, 4, contrib.gaugeList,
      {

      style:{
          border:{ fg:'blue'},

         focus: {
      border:{ fg:'magenta'}
    }},
      keys:true,
        gaugeSpacing: 1,
        gaugeHeight: 1,
        gauges:[]
      }
    ),
gaugeList_notEst_dstPortClient = grid.set(3.1, 2, 2.6, 4, contrib.gaugeList,
      {
        style:{
          border:{ fg:'blue'},

         focus: {
      border:{ fg:'magenta'}
    }},
      keys:true,
        gaugeSpacing: 1,
        gaugeHeight: 1,
        gauges:[]
      }
    ),
gaugeList_est_dstPortClientIps = grid.set(0.3, 2, 2.6, 4, contrib.gaugeList,
      {

      style:{
          border:{ fg:'blue'},

         focus: {
      border:{ fg:'magenta'}
    }},
      keys:true,
        gaugeSpacing: 1,
        gaugeHeight: 1,
        gauges:[]
      }
    ),
gaugeList_notEst_dstPortClientIps = grid.set(3.1, 2, 2.6, 4, contrib.gaugeList,
      {
        style:{
          border:{ fg:'blue'},

         focus: {
      border:{ fg:'magenta'}
    }},
      keys:true,
        gaugeSpacing: 1,
        gaugeHeight: 1,
        gauges:[]
      }
    )
var gauge_number = 9;
var timeline_length;
box_generic_dashboard.setFront()
box_generic_dashboard.focus()
gaugeList_notEst_dstPort.hide()
listtable_notEst_dstPort.hide()
gaugeList_est_dstPort.hide()
listtable_est_dstPort.hide()
gaugeList_notEst_dstPortClient.hide()
listtable_notEst_dstPortClient.hide()
gaugeList_est_dstPortClient.hide()
listtable_est_dstPortClient.hide()
gaugeList_notEst_dstPortClientIps.hide()
listtable_notEst_dstPortClientIps.hide()
gaugeList_est_dstPortClientIps.hide()
listtable_est_dstPortClientIps.hide()
gaugeList_notEst_srcPort.hide()
listtable_notEst_srcPort.hide()
gaugeList_notEst_dstIPs.hide()
listtable_notEst_dstIPs.hide()
gaugeList_est_dstIPs.hide()
listtable_est_dstIPs.hide()
table_outTuples_listtable.hide()
gaugeList_est_srcPort.hide()
listtable_est_srcPort.hide()


map.hide()
box_generic_dashboard.setContent('\n\n Welcome to Kalipso v0.1, Stratosphere Linux IPS v0.6.1\n\n https://stratosphereips.org\n\n Press TAB to exit this widget')
var focus_widget = tree;
var bar_state_four_two = true;
var bar_state_one = true;
var bar_state_two = true; 
var bar_state_three = true;
var bar_state_four = true;
var box_hotkeys_state = true;
var map_state = true;
var box_hotkeys_state = true;
var box_generic_dashboard_status = false;

function clean_widgets(){
  box_evidence.setContent('');
  table_timeline.setData({headers:[''], data: [['']]})
  table_outTuples_listtable.setItems('')
  box_ip.setContent('')
}

function hide_widgets(){
  gaugeList_notEst_dstPortClient.hide()
  listtable_notEst_dstPortClient.hide()
  gaugeList_est_dstPortClient.hide()
  listtable_est_dstPortClient.hide()
  gaugeList_notEst_dstPort.hide()
  listtable_notEst_dstPort.hide()
  gaugeList_est_dstPort.hide()
  listtable_est_dstPort.hide()
  listtable_est_srcPort.hide()
  gaugeList_notEst_srcPort.hide()
  listtable_notEst_srcPort.hide()
  gaugeList_est_srcPort.hide()
  listtable_est_dstIPs.hide()
  gaugeList_notEst_dstIPs.hide()
  listtable_notEst_dstIPs.hide()
  gaugeList_est_dstIPs.hide()
  gaugeList_notEst_dstPortClientIps.hide()
  listtable_notEst_dstPortClientIps.hide()
  gaugeList_est_dstPortClientIps.hide()
  listtable_est_dstPortClientIps.hide()
  // help_list_bar.hide()
  tree.hide()
  box_evidence.hide()
  table_timeline.hide()
  box_ip.hide()
  table_outTuples_listtable.hide()  

  map.hide()
}

function show_widgets(){
  help_list_bar.show()
  tree.show()
  box_evidence.show()
  table_timeline.show()
  box_ip.show()
  focus_widget.focus()

}

// var number_bars = Math.floor((2*bar_two_srcPortClient.width-2*bar_two_srcPortClient.options.xOffset)/(bar_two_srcPortClient.options.barSpacing+2*bar_two_srcPortClient.options.barWidth));

screen.render() 

function chunkString (str, len) {
  const size = Math.ceil(str.length/len)
  const r = Array(size)
  let offset = 0
  
  for (let i = 0; i < size; i++) {
    r[i] = str.substr(offset, len)
    offset += len
  }
  
  return r
}


String.prototype.repeat = function(length) {
 return Array(length + 1).join(this);
};

function round(value, decimals) {
  return Number(Math.round(value+'e'+decimals)+'e-'+decimals);
};
 
//function to fill in data for a stacked bars
function bar_setdata(bar, counter, data, number){
  bar.clear()
  bar.setData(
      { barCategory: data[1].slice(counter,counter+number)
      , stackedCategory: ['totalflows', 'totalpkt','totalbytes']
      , data: data[0].slice(counter,counter+number)})
};

function tcp_udp_connections_dstPortsClient(key, key2,reply){    
  
  var data_listtable = [];
  var data_gaugeList = [];
  
  try{
    var obj_tcp = JSON.parse(reply[key]);
    

    var keys_tcp = Object.keys(obj_tcp);
  }
  catch(err){   
    var obj_tcp =[];
    var keys_tcp = [];
    }

  async.each(keys_tcp, function(key_TCP_est, callback) {
    
    var service_info = obj_tcp[key_TCP_est];
    var dst_ips = []

    dst_ips = Object.keys(service_info["dstips"]);
    var dst_ips_connections = Object.values(service_info["dstips"]);

    async.forEachOf(dst_ips, function(dst_ip_counter,dst_ip_index, callback){
      var row = [];
        var listtable_est_dstPort = [];
      listtable_est_dstPort.push('TCP/'+key_TCP_est,String(dst_ip_counter),String(dst_ips_connections[dst_ip_index]));
      data_listtable.push(listtable_est_dstPort)
      data_listtable.push([])
      row.push(round(Math.log(dst_ips_connections[dst_ip_index]),0));

      data_gaugeList.push({stack:row})
      callback();

    }, function(err){
      if( err ) {
        console.log('unable to create user');
      }
      // console.log()
    });
    callback();
  }, function(err) {
    if( err ) {
      console.log('unable to create user');
    } else {

    try{
      var obj_udp = JSON.parse(reply[key2]);
      var keys_udp = Object.keys(obj_udp);

    }
    catch(err){
      var obj_udp = []
      var keys_udp = []
      

    }

  async.each(keys_udp, function(key_UDP_est, callback) {
    var service_info = obj_udp[key_UDP_est];
    var dst_ips = Object.keys(service_info["dstips"]);
    var dst_ips_connections = Object.values(service_info["dstips"]);
    async.forEachOf(dst_ips, function(dst_ip_counter,dst_ip_index, callback){
      var row = [];
    var listtable_est_dstPort = [];
      listtable_est_dstPort.push('UDP/'+key_UDP_est,String(dst_ip_counter),String(dst_ips_connections[dst_ip_index]));
      data_listtable.push(listtable_est_dstPort)
      data_listtable.push([])
      row.push(round(Math.log(dst_ips_connections[dst_ip_index]),0));
      data_gaugeList.push({stack:row})
      callback();

    }, function(err){
      if( err ) {
        console.log('unable to create user');
      }})
    callback()
    }, function(err) {
      if( err ) {
        console.log('unable to create user');
      }
    });
  }
});
return [data_listtable, data_gaugeList]} 


//function to fill in the information about the map(loc and lot of a countries)
function setMap(ips){
  
  redis_ip_info.hgetall('IPsInfo', (err,reply)=>{
    async.each(ips, function(ip,callback){
      try{
      var inf = JSON.parse(reply[ip])
      }
      catch(err){
        return;
      }
      var country = inf["geocountry"]
      
      geoloc = country_loc[" "+country]
      
      if(geoloc!=undefined && geoloc !='Private'){
      
      var loc =country_loc[" "+country]
      map.addMarker({"lon" : loc[1], "lat" : loc[0], color: "red", char: "X" })}      
      callback();


  }, function(err){
    if(err){
      console.log(err)
    };  
  })

  })
  
};


//function to fill the info about bars (srcPortsServer, dstPortsClient)
function tcp_udp_connections(key, key2,reply){    
  var data_listtable = [];
  var data_gaugeList = [];
  
  try{
    var obj_tcp = JSON.parse(reply[key]);
    var keys_tcp = Object.keys(obj_tcp);
  }
  catch(err){   
    var obj_tcp =[];
    var keys_tcp = [];
    }

  async.each(keys_tcp, function(key_TCP_est, callback) {
    
    var service_info = obj_tcp[key_TCP_est];
    var row = [];
    var listtable_est_srcPort = [];
    listtable_est_srcPort.push('TCP/'+key_TCP_est,String(service_info['totalflows']), String(service_info['totalpkt']), String(service_info['totalbytes']))
    data_listtable.push(listtable_est_srcPort)
    data_listtable.push([])
    row.push(round(Math.log(service_info['totalflows']),0), round(Math.log(service_info['totalpkt']),0), round(Math.log(service_info['totalbytes']),0));
    data_gaugeList.push({stack:row})
    callback();
  }, function(err) {
    if( err ) {
      console.log('unable to create user');
    } else {

    try{
      var obj_udp = JSON.parse(reply[key2]);
      var keys_udp = Object.keys(obj_udp);
    }
    catch(err){
      var obj_udp = []
      var keys_udp = []
    }

  async.each(keys_udp, function(key_UDP_est, callback) {
    var listtable_est_srcPort = [];
    var service_info = obj_udp[key_UDP_est];
    var row = [];
    listtable_est_srcPort.push('UDP/'+key_UDP_est,String(service_info['totalflows']), String(service_info['totalpkt']), String(service_info['totalbytes']))
    data_listtable.push(listtable_est_srcPort)
    data_listtable.push([])
    row.push(round(Math.log(service_info['totalflows']),0), round(Math.log(service_info['totalpkt']),0), round(Math.log(service_info['totalbytes']),0));
    data_gaugeList.push({stack:row})
    callback()
    }, function(err) {
      if( err ) {
        console.log('unable to create user');
      }
    });
  }
});
return [ data_listtable, data_gaugeList]}

function timewindows_list_per_ip(tw){

  /*
  create a list of dictionaries with tws(to set the tree). [{'tw1':{},'tw2':{}"}]
  */
  var temp_list = []
  var dict = {};
  for(i=0; i<tw.length; i++){
    dict[tw[i]] = {}};
    temp_list.push(dict);
  return temp_list;
 };


function getIpInfo_box_ip(ip,mode){
  /*
  retrieves IPsInfo from redis.
  */

  return new Promise(function(resolve, reject) {
    redis_timeline_ip.hget("IPsInfo",ip,(err,reply)=>{
      var ip_info_str = "";
      var ip_info_dict = {'asn':'', 'geocountry':'', 'VirusTotal':''}
      var ip_info_dict_outtuple = {'asn':'', 'geocountry':'', 'VirusTotal':''}

     try{
        var obj = JSON.parse(reply);
        var ip_values =  Object.values(obj);
        var ip_keys = Object.keys(obj);

        if(ip_keys.includes('VirusTotal')){
          var vt = obj['VirusTotal'];
          var vt_string ='VirusTotal : URL : ' + round(vt['URL'],5)+', down_file : ' + round(vt['down_file'],5)  + ', ref_file : '+ round(vt['ref_file'],5) + ', com_file : ' + round(vt['com_file'],5); 
          ip_info_dict['VirusTotal'] = vt_string;
          ip_info_dict_outtuple['VirusTotal'] = obj['VirusTotal']
        }

        if(ip_keys.includes('asn')){
          ip_info_dict_outtuple['asn']=obj['asn'];
          var len_asn =  obj['asn'].length
          if(len_asn>33){
            ip_info_dict['asn'] = obj['asn'].slice(0,33);}
          else{
            var rep = 33- len_asn;
            ip_info_dict['asn'] = obj['asn']+" ".repeat(rep) 
          }
        }
        else{ip_info_dict['asn'] = ' '.repeat(33);}

        if(ip_keys.includes('geocountry')){
          ip_info_dict_outtuple['geocountry']=obj['geocountry'];
          var len_geocountry = obj['geocountry'].length;
          if(len_geocountry > 33){
          ip_info_dict['geocountry'] = obj['geocountry'].slice(0,33);}
          else{
            var rep = 33 - len_geocountry;
            ip_info_dict['geocountry'] = obj['geocountry']+" ".repeat(rep);
          }
        }
        else{ip_info_dict['geocountry'] = ' '.repeat(33);}
          ip_info_str = Object.values(ip_info_dict).join("|");
        if(mode == 1)box_ip.setContent(ip_info_str);
          box_ip.setLabel(ip)
          screen.render();
          resolve(ip_info_dict_outtuple);
        }
    catch (err){
        ip_info_str = " ".repeat(33) + "|"+" ".repeat(33) + "|"+" ".repeat(33)
        box_ip.setContent(ip_info_str);
        box_ip.setLabel('')
        screen.render();
        resolve(ip_info_dict)}
    })
  })
};



 function setDataTuples(table, data){
  table.setData(data);
  table.show()
  table.focus()
 }
function getEvidence(reply){
  /*
  retrieves IPsInfo from redis.
  */
  var ev = ''
  try{
    var obj = JSON.parse(reply);
    var keys = Object.keys(obj);
    async.each(keys, (key,callback)=>{
      ev = ev+'{bold}'+color.green(key)+'{/bold}'+" "+obj[key]+'\n'
      callback();
      }, function(err){
        if(err);
          box_evidence.setContent(ev);
      })
      screen.render();}
  catch (err){
    return;
    }
};
var ips_with_timewindows = {}

function set_tree_data(timewindows_list, blockedTW){
  /*
  sets ips and their tws for the tree.

  */
  // console.log(timewindows_list)
  var ips_with_profiles = Object.keys(timewindows_list);
  var explorer = { extended: true
  , children: function(self){
      var result = {};
             try {
            if (!self.childrenContent) {
          // var blockedTW = {};
          //   blockedTW = Object.assign({}, blockedTWs);
            for(i=0;i<ips_with_profiles.length;i++){
              var tw = timewindows_list[ips_with_profiles[i]];
              child = ips_with_profiles[i];
              var sorted_tws = sortTWs(blockedTW,tw[0], child)
            if(Object.keys(blockedTW).includes(child)){
              result[child] = { name:color.red(child), extended:false, children: sorted_tws};
            }
            else{
              result[child] = { name:child, extended:false, children: sorted_tws};
            }
           
            }
            }else
        result = self.childrenContent;
        } catch (e){}
        return result;
    }
}
return explorer;};


function sortTWs(blocked,tws_dict, ip){
  // var new_keys = []
  var blocked_tws = blocked[ip];
  var keys = Object.keys(tws_dict); // or loop over the object to get the array
// keys will be in any order
   keys.sort(); // maybe use custom sort, to change direction use .reverse()
// keys now will be in wanted order
  var temp_tws_dict = {};
  for (var i=0; i<keys.length; i++) { // now lets iterate in sort order
      var key = keys[i];
      if(blocked_tws != undefined && blocked_tws.includes(key)){
        temp_tws_dict[color.red(key)] = {};}
      else{
        temp_tws_dict[key] = {};}
  } 
  // console.log(temp_tws_dict)
  return temp_tws_dict;
  }

function getTreeData(key){
    if(key.includes('timeline')){
        var key_list = key.split('_');
        if(!Object.keys(ips_with_timewindows).includes(key_list[1])){
          ips_with_timewindows[key_list[1]]  = [];
          ips_with_timewindows[key_list[1]][0] = {};
          ips_with_timewindows[key_list[1]][0][key_list[2]]={};}
        else{
           ips_with_timewindows[key_list[1]][0][key_list[2]]={};
        }
    }
}
function timewindows_promises(reply) {
    return Promise.all(reply.map( key_redis => getTreeData(key_redis)))
      .then(blockedTW()
      .then(function(blocked_dict){tree.setData(set_tree_data(ips_with_timewindows,blocked_dict)); screen.render();return;}))
}

redis_tree.keys('*', (err,reply)=>{
    timewindows_promises(reply);
})        

screen.key('o', function(ch, key){
  clean_widgets();
  redis_tree.keys('*', (err,reply)=>{
    timewindows_promises(reply);
}) 
  hide_widgets();
  show_widgets();
  screen.render();

})
var timeline_reply_global  = {};
var ip;
var timewindow;
tree.on('select',function(node){
  
  screen.key('w',function(ch,key){
    clipboardy.writeSync(stripAnsi(node.name));
    clipboardy.readSync();
  })
    clean_widgets()

    if(!node.name.includes('timewindow')){
      getIpInfo_box_ip(stripAnsi(node.name), 1);}
      
    else{
<<<<<<< HEAD
      ip  = stripAnsi(node.parent.name);
      timewindow = stripAnsi(node.name);

=======
      box_ip.setLabel('')
      ip  = color.unstyle(node.parent.name);
      timewindow = color.unstyle(node.name);
>>>>>>> 839c6fe5
  
      redis_outtuples_timewindow.hgetall("profile_"+ip+"_"+timewindow, (err,reply)=>{
        var ips = [];
        timeline_reply_global = reply;
        map.innerMap.draw(null);
        getEvidence(reply['Evidence']);
        try {
  		var obj_outTuples = JSON.parse(reply["OutTuples"]);
	}
	catch(error) {
  		var obj_outTuples = JSON.parse(reply["InTuples"]);
		}
        var keys = Object.keys(obj_outTuples);
        async.each(keys, function(key,callback){        
          var outTuple_ip = key.split(':')[0];
          ips.push(outTuple_ip); 
          callback(null);  
        },function(err) {
      if( err ) {
	console.log(ip)
        console.log('unable to create user');
      } else {
        setMap(ips)
      screen.render();  
      }
      });})
    

      //get the timeline of a selected ip
  redis_get_timeline.lrange("profile_"+ip+"_"+timewindow+'_timeline',0,-1, (err,reply)=>{
      var data = [];
      if(reply.length < 1){
        table_timeline.setData({headers:[node.parent.name+" "+node.name], data: data});
          // console.log(data.length)
          timeline_length = data.length;
          screen.render();
      }
      else{
      async.each(reply, function(line, callback){
        var row = [];
        var line_arr = line.split(" ")
	if(line_arr[0].includes('/')){
	
        var index_to_from = line_arr.indexOf('to')
	if(index_to_from <= 0){
	  index_to_from = line_arr.indexOf('from');}
        var index_ip = index_to_from +1;
	var index_port_protocol = index_to_from+2;
	var index_sent = index_port_protocol + 2
	var index_rec = index_sent + 2
	var index_total = index_rec + 2
	line_arr[1]= line_arr[1].substring(0,8);
	for(i = 2; i<index_to_from; i++){
		line_arr[i] = color.rgb(51, 153, 255)(line_arr[i]);}
	  var keywords = ['Query','Answers','SN', 'Trusted', 'Resumed', 'Version']
	  var http_keywords = ['method','Status', 'UA', 'MIME', 'Ref']
	  var attention_keywords = ['No', 'Protocol' ]
	  line_arr[index_ip]= color.rgb(0, 153, 153)(line_arr[index_ip])
	  line_arr[index_port_protocol]=color.bold.yellow(line_arr[index_port_protocol])
	  line_arr[index_sent + 1] = color.rgb(255, 153, 51)(line_arr[index_sent + 1])
	  line_arr[index_rec + 1] = color.rgb(255, 153, 51)(line_arr[index_rec + 1])
	  line_arr[index_total + 1] = color.rgb(255, 153, 51)(line_arr[index_total + 1])
	  if(index_total + 2 < line_arr.length && attention_keywords.some(el => line_arr[index_total + 2].includes(el))){
	for(ind = index_total+2; ind < line_arr.length; ind++){		
		line_arr[ind] = color.red(line_arr[ind])		}
}
	  else{increase = 0
	  while(true){
	  increase = increase + 2
	  if(index_total+increase +1 >= line_arr.length){
		break;}

	  if(keywords.some(el => line_arr[index_total + increase].includes(el))){
		line_arr[index_total + increase+1] = color.rgb(255, 153, 51)(line_arr[index_total+increase + 1])}
}}
	  timeline_line = line_arr.join(" ");
	  row.push(timeline_line.replace(/\|.*/,''));
	  data.push(row);}
	else{
	  http = JSON.parse(line)
	for (let [key, value] of Object.entries(http)) {
	  row = []
	  line = key.padStart(21+key.length) +':' +color.rgb(51, 153, 255)(value);
	  row.push(line);
          data.push(row);
}

}
        callback();
      },function(err) {
        if( err ) {
          console.log('unable to create user');
        } else {
          table_timeline.setData({headers:[node.parent.name+" "+node.name], data: data});
          timeline_length = data.length;
          screen.render();
        }
    });}
  })

    }})
 // screen.key('i', function(ch, key) {
 //          hide_widgets();
 //          help_list_bar.selectTab(6)
 //          bar_state_one = true;
 //          bar_state_two = true; 
 //          bar_state_three = true;
 //          bar_state_four = true;
 //          bar_state_four_two = true;
 //          // box_hotkeys_state = true;
 //          map_state = true;
 //          if(box_hotkeys_state){
         
 //              if(timeline_reply_global == null){
 //                table_inTuples.setItems('');} 
 //              else if(Object.keys(ip_timewindow_inTuple).includes(ip+timewindow)){
 //                setDataTuples(table_inTuples,ip_timewindow_inTuple[ip+timewindow]);

 //              }
 //              else{
 //              try {
 //      var obj_inTuples = JSON.parse(timeline_reply_global["InTuples"]);
 //    }
 //    catch(error) {

 //        }
 //              var keys = Object.keys(obj_inTuples);
 //              var data = [];
 //              async.each(keys, function(key,callback){
 //                var ip_dict = {'asn':'', 'geocountry':'', 'URL':'','down':'','ref':'', 'com':''}
 //                var row = [];
 //                var tuple_info = obj_inTuples[key];
 //                var inTuple_ip = key.split(':')[0];
 //                getIpInfo_box_ip(inTuple_ip,0).then(function(result_dict){
 //                  var ipInfo_dict_keys = Object.keys(result_dict)
 //                  if(ipInfo_dict_keys.includes('asn')){
 //                    ip_dict['asn'] = result_dict['asn']
 //                  }
 //                  if(ipInfo_dict_keys.includes('geocountry')){
 //                    ip_dict['geocountry'] = result_dict['geocountry']
 //                  }
 //                  if(ipInfo_dict_keys.includes('VirusTotal')){
 //                    ip_dict['URL'] = String(round(result_dict['VirusTotal']['URL'],3));
 //                    ip_dict['down'] = String(round(result_dict['VirusTotal']['down_file'],3));
 //                    ip_dict['ref'] = String(round(result_dict['VirusTotal']['ref_file'],3));
 //                    ip_dict['com'] = String(round(result_dict['VirusTotal']['com_file'],3));
 //                  }
 //                if(tuple_info[0].trim().length>40){
 //                  var k = chunkString(tuple_info[0].trim(),40);
                
 //                  async.forEachOf(k, function(ctr,ind, callback){
 //                    var row2 = [];
 //                    if(ind == 0){
 //                      row2.push(key,ctr,Object.values(ip_dict)[0].slice(0,20), Object.values(ip_dict)[1], Object.values(ip_dict)[2], Object.values(ip_dict)[3],Object.values(ip_dict)[4], Object.values(ip_dict)[5]);
 //                    }
 //                    else{row2.push('',ctr, '', '' , '');}
 //                      data.push(row2);
 //                      callback(null);
 //                  }, function(err){
 //                    if(err){
 //                      console.log('kamila',err);}
 //                  })

 //                }  
 //          else{     
 //            row.push(key,tuple_info[0], Object.values(ip_dict)[0].slice(0,20), Object.values(ip_dict)[1], Object.values(ip_dict)[2], Object.values(ip_dict)[3],Object.values(ip_dict)[4], Object.values(ip_dict)[5]);
 //            data.push(row)}
 //            callback(null);
 //          })  
 //        },function(err) {
 //      if( err ) {
 //        console.log('unable to create user');
 //      } else {
 //        data.unshift(['key','string','asn','geocountry','url','down','ref','com'])
 //        ip_timewindow_inTuple[ip+timewindow] = data;
 //        setDataTuples(table_inTuples,data);
 //        screen.render();  
 //        }
 //      });
 //      }}
 //      else{
 //        table_inTuples.setItems('');
 //        table_inTuples.hide()
 //        help_list_bar.selectTab(0)
 //        show_widgets()}
 //        box_hotkeys_state =! box_hotkeys_state
 //        screen.render();
 //        });

 screen.key('h', function(ch, key) {
          hide_widgets();
          help_list_bar.selectTab(6)
          bar_state_one = true;
          bar_state_two = true; 
          bar_state_three = true;
          bar_state_four = true;
          bar_state_four_two = true;
          // box_hotkeys_state = true;
          map_state = true;
          if(box_hotkeys_state){
         
              if(timeline_reply_global == null){
                table_outTuples_listtable.setItems('');} 
              else if(Object.keys(ip_timewindow_outTuple).includes(ip+timewindow)){
                setDataTuples(table_outTuples_listtable,ip_timewindow_outTuple[ip+timewindow]);

              }
              else{
              try {
  		var obj_outTuples = JSON.parse(timeline_reply_global["OutTuples"]);
		}
		catch(error) {
  			var obj_outTuples = JSON.parse(timeline_reply_global["InTuples"]);
		}
              var keys = Object.keys(obj_outTuples);
              var data = [];
              async.each(keys, function(key,callback){
                var ip_dict = {'asn':'', 'geocountry':'', 'URL':'','down':'','ref':'', 'com':''}
                var row = [];
                var tuple_info = obj_outTuples[key];
                var outTuple_ip = key.split(':')[0];
                getIpInfo_box_ip(outTuple_ip,0).then(function(result_dict){
                  var ipInfo_dict_keys = Object.keys(result_dict)
                  if(ipInfo_dict_keys.includes('asn')){
                    ip_dict['asn'] = result_dict['asn']
                  }
                  if(ipInfo_dict_keys.includes('geocountry')){
                    ip_dict['geocountry'] = result_dict['geocountry']
                  }
                  if(ipInfo_dict_keys.includes('VirusTotal')){
                    ip_dict['URL'] = String(round(result_dict['VirusTotal']['URL'],3));
                    ip_dict['down'] = String(round(result_dict['VirusTotal']['down_file'],3));
                    ip_dict['ref'] = String(round(result_dict['VirusTotal']['ref_file'],3));
                    ip_dict['com'] = String(round(result_dict['VirusTotal']['com_file'],3));
                  }
                if(tuple_info[0].trim().length>40){
                  var k = chunkString(tuple_info[0].trim(),40);
                
                  async.forEachOf(k, function(ctr,ind, callback){
                    var row2 = [];
                    if(ind == 0){
                      row2.push(key,ctr,Object.values(ip_dict)[0].slice(0,20), Object.values(ip_dict)[1], Object.values(ip_dict)[2], Object.values(ip_dict)[3],Object.values(ip_dict)[4], Object.values(ip_dict)[5]);
                    }
                    else{row2.push('',ctr, '', '' , '');}
                      data.push(row2);
                      callback(null);
                  }, function(err){
                    if(err){
                      console.log('kamila',err);}
                  })

                }  
          else{     
            row.push(key,tuple_info[0], Object.values(ip_dict)[0].slice(0,20), Object.values(ip_dict)[1], Object.values(ip_dict)[2], Object.values(ip_dict)[3],Object.values(ip_dict)[4], Object.values(ip_dict)[5]);
            data.push(row)}
            callback(null);
          })  
        },function(err) {
      if( err ) {
        console.log('unable to create user');
      } else {
        data.unshift(['key','string','asn','geocountry','url','down','ref','com'])
        ip_timewindow_outTuple[ip+timewindow] = data;
        setDataTuples(table_outTuples_listtable,data);
        screen.render();  
        }
      });
      }}
      else{
        table_outTuples_listtable.setItems('');
        table_outTuples_listtable.hide()
        help_list_bar.selectTab(0)
        show_widgets()}
        box_hotkeys_state =! box_hotkeys_state
        screen.render();
        });

     
//display two bars of dstPortsServer established and non established connections

  screen.key('b', function(ch, key) {
  help_list_bar.selectTab(3)

        hide_widgets()
    bar_state_one = true;
    // bar_state_two = true; 
    bar_state_three = true;
    box_hotkeys_state = true;
    bar_state_four = true;
    bar_state_four_two = true;
    map_state = true;
    var gauge_counter1 = 0;
    var gauge_counter2 = 0;
    var listtable_counter1 = 0;
    var listtable_counter2 = 0;
    if(bar_state_two){
      var est_connections_dstPortsServer = tcp_udp_connections("dstPortsServerTCPEstablished","dstPortsServerUDPEstablished",timeline_reply_global);
      var notEst_connections_dstPortsServer = tcp_udp_connections("dstPortsServerTCPNotEstablished","dstPortsServerUDPNotEstablished",timeline_reply_global);
      var est_bar_one_number_dstPortsServer = Math.ceil(est_connections_dstPortsServer[1].length / gauge_number);
      var notEst_bar_one_number_dstPortsServer = Math.ceil(notEst_connections_dstPortsServer[1].length / gauge_number);

      gaugeList_notEst_dstPort.setGauges(notEst_connections_dstPortsServer[1].slice(0,gauge_number))
      gaugeList_est_dstPort.setGauges(est_connections_dstPortsServer[1].slice(0,gauge_number))
      var data_est =  [['estdstPortServer', 'totalflows', 'totalpkts','totalbytes'],[]]
      data_est.push(...est_connections_dstPortsServer[0].slice(0,gauge_number*2))
      listtable_est_dstPort.setData(data_est)

      var data_notest =  [['notEstdstPortServer', 'totalflows', 'totalpkts','totalbytes'],[]]
      data_notest.push(...notEst_connections_dstPortsServer[0].slice(0,gauge_number*2))
      listtable_notEst_dstPort.setData(data_notest) 

      gaugeList_est_dstPort.show()
      gaugeList_notEst_dstPort.show()
      listtable_notEst_dstPort.show()
      listtable_est_dstPort.show()
      gaugeList_est_dstPort.focus()
      screen.render();

    screen.key('down', function(ch, key){
      if(gaugeList_est_dstPort.focused == true || gaugeList_est_dstIPs.focused == true){
        if(gauge_counter1 >= (est_bar_one_number_dstPortsServer-1)*gauge_number);
        else{
          var data_est_dstPortServer =[['estdstPortServer', 'totalflows', 'totalpkts','totalbytes'],[]];
          listtable_counter1 += gauge_number*2;
          gauge_counter1 += gauge_number;
          data_est_dstPortServer.push(...est_connections_dstPortsServer[0].slice(listtable_counter1,listtable_counter1 + gauge_number*2));
          listtable_est_dstPort.setData(data_est_dstPortServer);
          gaugeList_est_dstPort.setGauges(est_connections_dstPortsServer[1].slice(gauge_counter1,gauge_counter1 + gauge_number));
          screen.render();}
      }
      else{
        if(gauge_counter2 >= (notEst_bar_one_number_dstPortsServer-1)*gauge_number);
        else{
          var data_notEst_dstPortServer =[['notEstdstPortServer', 'totalflows', 'totalpkts','totalbytes'],[]];
          listtable_counter2 += gauge_number*2;
          gauge_counter2 += gauge_number;
          data_notEst_dstPortServer.push(...notEst_connections_dstPortsServer[0].slice(listtable_counter2,listtable_counter2 + gauge_number*2));
          listtable_notEst_dstPort.setData(data_notEst_dstPortServer);
          gaugeList_notEst_dstPort.setGauges(notEst_connections_dstPortsServer[1].slice(gauge_counter2,gauge_counter2 + gauge_number));
          screen.render();}
      }
      })

    screen.key('up', function(ch, key){
      if(gaugeList_est_dstPort.focused == true ||gaugeList_est_dstIPs.focused == true){
        listtable_counter1 -= gauge_number*2;
        gauge_counter1 -= gauge_number;
        if(listtable_counter1 <=0){listtable_counter1 = 0; gauge_counter1 = 0}
          var data_est_dstPortServer =[['estdstPortServer', 'totalflows', 'totalpkts','totalbytes'],[]];
          data_est_dstPortServer.push(...est_connections_dstPortsServer[0].slice(listtable_counter1,listtable_counter1 + gauge_number*2));
          listtable_est_dstPort.setData(data_est_dstPortServer);
          gaugeList_est_dstPort.setGauges(est_connections_dstPortsServer[1].slice(gauge_counter1,gauge_counter1+gauge_number));
          screen.render();
      }
      else{
        listtable_counter2 -=gauge_number*2;
        gauge_counter2 -= gauge_number;
        if(listtable_counter2 <=0){listtable_counter2 = 0; gauge_counter2 = 0}
          var data_notEst_dstPortServer = [['notEstdstPortServer', 'totalflows', 'totalpkts','totalbytes'],[]];
          data_notEst_dstPortServer.push(...notEst_connections_dstPortsServer[0].slice(listtable_counter2,listtable_counter2 + gauge_number*2));
          listtable_notEst_dstPort.setData(data_notEst_dstPortServer);
          gaugeList_notEst_dstPort.setGauges(notEst_connections_dstPortsServer[1].slice(gauge_counter2,gauge_counter2+gauge_number));
          screen.render();  }
    })

    }
    else{

        listtable_est_dstPort.hide()
        listtable_notEst_dstPort.hide()
        gaugeList_notEst_dstPort.hide()
        gaugeList_est_dstPort.hide()
        show_widgets();
  help_list_bar.selectTab(0)

      }
    bar_state_two = !bar_state_two;
    screen.render();
  
});
  screen.key('n', function(ch, key) {
    help_list_bar.selectTab(5)
    hide_widgets()

    bar_state_one = true;
    bar_state_two = true; 
    bar_state_three = true;
    box_hotkeys_state = true;
    map_state = true;
    // bar_state_four = true;
    bar_state_four_two = true;
    var gauge_counter1 = 0;
    var gauge_counter2 = 0;
    var listtable_counter1 = 0;
    var listtable_counter2 = 0;
    if(bar_state_four){
      var est_connections_dstPortsClient = tcp_udp_connections_dstPortsClient("DstPortsClientTCPEstablished","DstPortsClientUDPEstablished",timeline_reply_global);
      var notEst_connections_dstPortsClient = tcp_udp_connections_dstPortsClient("DstPortsClientTCPNotEstablished","DstPortsClientUDPNotEstablished",timeline_reply_global);
      var est_bar_one_number_dstPortsClient = Math.ceil(est_connections_dstPortsClient[1].length / gauge_number);
      var notEst_bar_one_number_dstPortsClient = Math.ceil(notEst_connections_dstPortsClient[1].length / gauge_number);

      gaugeList_notEst_dstPortClientIps.setGauges(notEst_connections_dstPortsClient[1].slice(0,gauge_number))
      gaugeList_est_dstPortClientIps.setGauges(est_connections_dstPortsClient[1].slice(0,gauge_number))
      var data_est =  [['estdstPortClient',  'IP','Number of connections'],[]]
      data_est.push(...est_connections_dstPortsClient[0].slice(0,gauge_number*2))
      // console.log(data_est)
      listtable_est_dstPortClientIps.setData(data_est)

      var data_notest =  [['notEstdstPortClient', 'IP','Number of connections'],[]]
      data_notest.push(...notEst_connections_dstPortsClient[0].slice(0,gauge_number*2))
      listtable_notEst_dstPortClientIps.setData(data_notest) 

      gaugeList_est_dstPortClientIps.show()
      gaugeList_notEst_dstPortClientIps.show()
      listtable_notEst_dstPortClientIps.show()
      listtable_est_dstPortClientIps.show()
      gaugeList_est_dstPortClientIps.focus()
      screen.render();

    screen.key('down', function(ch, key){
      if(gaugeList_est_dstPortClientIps.focused == true){
        if(gauge_counter1 >= (est_bar_one_number_dstPortsClient-1)*gauge_number);
        else{
          var data_est_dstPortClientIps =[['estdstPortClient', 'IP','Number of connections'],[]];
          listtable_counter1 += gauge_number*2;
          gauge_counter1 += gauge_number;
          data_est_dstPortClientIps.push(...est_connections_dstPortsClient[0].slice(listtable_counter1,listtable_counter1 + gauge_number*2));
          listtable_est_dstPortClientIps.setData(data_est_dstPortClientIps);
          gaugeList_est_dstPortClientIps.setGauges(est_connections_dstPortsClient[1].slice(gauge_counter1,gauge_counter1 + gauge_number));
          screen.render();}
      }
      else{
        if(gauge_counter2 >= (notEst_bar_one_number_dstPortsClient-1)*gauge_number);
        else{
          var data_notEst_dstPortClientIps =[['notEstdstPortClient', 'IP','Number of connections'],[]];
          listtable_counter2 += gauge_number*2;
          gauge_counter2 += gauge_number;
          data_notEst_dstPortClientIps.push(...notEst_connections_dstPortsClient[0].slice(listtable_counter2,listtable_counter2 + gauge_number*2));
          listtable_notEst_dstPortClientIps.setData(data_notEst_dstPortClientIps);
          gaugeList_notEst_dstPortClientIps.setGauges(notEst_connections_dstPortsClient[1].slice(gauge_counter2,gauge_counter2 + gauge_number));
          screen.render();}
      }
      })

    screen.key('up', function(ch, key){
      if(gaugeList_est_dstPortClientIps.focused == true){
        listtable_counter1 -= gauge_number*2;
        gauge_counter1 -= gauge_number;
        if(listtable_counter1 <=0){listtable_counter1 = 0; gauge_counter1 = 0}
          var data_est_dstPortClientIps =[['estdstPortClient', 'IP','Number of connections'],[]];
          data_est_dstPortClientIps.push(...est_connections_dstPortsClient[0].slice(listtable_counter1,listtable_counter1 + gauge_number*2));
          listtable_est_dstPortClientIps.setData(data_est_dstPortClientIps);
          gaugeList_est_dstPortClientIps.setGauges(est_connections_dstPortsClient[1].slice(gauge_counter1,gauge_counter1+gauge_number));
          screen.render();
      }
      else{
        listtable_counter2 -=gauge_number*2;
        gauge_counter2 -= gauge_number;
        if(listtable_counter2 <=0){listtable_counter2 = 0; gauge_counter2 = 0}
          var data_notEst_dstPortClientIps = [['notEstdstPortClient', 'IP','Number of connections'],[]];
          data_notEst_dstPortClientIps.push(...notEst_connections_dstPortsClient[0].slice(listtable_counter2,listtable_counter2 + gauge_number*2));
          listtable_notEst_dstPortClientIps.setData(data_notEst_dstPortClientIps);
          gaugeList_notEst_dstPortClientIps.setGauges(notEst_connections_dstPortsClient[1].slice(gauge_counter2,gauge_counter2+gauge_number));
          screen.render();  }
    })

    }
    else{


        listtable_est_dstPortClientIps.hide()
        listtable_notEst_dstPortClientIps.hide()
        gaugeList_notEst_dstPortClientIps.hide()
        gaugeList_est_dstPortClientIps.hide()
        show_widgets();
      help_list_bar.selectTab(0)

      }
    bar_state_four =! bar_state_four;
    screen.render()
  
});

  screen.key('p', function(ch, key) {
  help_list_bar.selectTab(4)

    hide_widgets()

    bar_state_one = true;
    bar_state_two = true; 
    bar_state_three = true;
    box_hotkeys_state = true;
    map_state = true;
    bar_state_four = true;
    // bar_state_four_two = true;
    var gauge_counter1 = 0;
    var gauge_counter2 = 0;
    var listtable_counter1 = 0;
    var listtable_counter2 = 0;
    if(bar_state_four_two){
      var est_connections_dstPortsClient = tcp_udp_connections("DstPortsClientTCPEstablished","DstPortsClientUDPEstablished",timeline_reply_global);
      var notEst_connections_dstPortsClient = tcp_udp_connections("DstPortsClientTCPNotEstablished","DstPortsClientUDPNotEstablished",timeline_reply_global);
      var est_bar_one_number_dstPortsClient = Math.ceil(est_connections_dstPortsClient[1].length / gauge_number);
      var notEst_bar_one_number_dstPortsClient = Math.ceil(notEst_connections_dstPortsClient[1].length / gauge_number);

      gaugeList_notEst_dstPortClient.setGauges(notEst_connections_dstPortsClient[1].slice(0,gauge_number))
      gaugeList_est_dstPortClient.setGauges(est_connections_dstPortsClient[1].slice(0,gauge_number))
      var data_est =  [['estdstPortClient',  'totalflows','totalpkts','totalbytes'],[]]
      data_est.push(...est_connections_dstPortsClient[0].slice(0,gauge_number*2))
      listtable_est_dstPortClient.setData(data_est)

      var data_notest =  [['notEstdstPortClient',  'totalflows','totalpkts','totalbytes'],[]]
      data_notest.push(...notEst_connections_dstPortsClient[0].slice(0,gauge_number*2))
      listtable_notEst_dstPortClient.setData(data_notest) 

      gaugeList_est_dstPortClient.show()
      gaugeList_notEst_dstPortClient.show()
      listtable_notEst_dstPortClient.show()
      listtable_est_dstPortClient.show()
      gaugeList_est_dstPortClient.focus()
      screen.render();

    screen.key('down', function(ch, key){
      if(gaugeList_est_dstPortClient.focused == true){
        if(gauge_counter1 >= (est_bar_one_number_dstPortsClient-1)*gauge_number);
        else{
          var data_est_dstPortClient =[['estdstPortClient',  'totalflows','totalpkts','totalbytes'],[]];
          listtable_counter1 += gauge_number*2;
          gauge_counter1 += gauge_number;
          data_est_dstPortClient.push(...est_connections_dstPortsClient[0].slice(listtable_counter1,listtable_counter1 + gauge_number*2));
          listtable_est_dstPortClient.setData(data_est_dstPortClient);
          gaugeList_est_dstPortClient.setGauges(est_connections_dstPortsClient[1].slice(gauge_counter1,gauge_counter1 + gauge_number));
          screen.render();}
      }
      else{
        if(gauge_counter2 >= (notEst_bar_one_number_dstPortsClient-1)*gauge_number);
        else{
          var data_notEst_dstPortClient =[['notEstdstPortClient',  'totalflows','totalpkts','totalbytes'],[]];
          listtable_counter2 += gauge_number*2;
          gauge_counter2 += gauge_number;
          data_notEst_dstPortClient.push(...notEst_connections_dstPortsClient[0].slice(listtable_counter2,listtable_counter2 + gauge_number*2));
          listtable_notEst_dstPortClient.setData(data_notEst_dstPortClient);
          gaugeList_notEst_dstPortClient.setGauges(notEst_connections_dstPortsClient[1].slice(gauge_counter2,gauge_counter2 + gauge_number));
          screen.render();}
      }
      })

    screen.key('up', function(ch, key){
      if(gaugeList_est_dstPortClient.focused == true){
        listtable_counter1 -= gauge_number*2;
        gauge_counter1 -= gauge_number;
        if(listtable_counter1 <=0){listtable_counter1 = 0; gauge_counter1 = 0}
          var data_est_dstPortClient =[['estdstPortClient',  'totalflows','totalpkts','totalbytes'],[]];
          data_est_dstPortClient.push(...est_connections_dstPortsClient[0].slice(listtable_counter1,listtable_counter1 + gauge_number*2));
          listtable_est_dstPortClient.setData(data_est_dstPortClient);
          gaugeList_est_dstPortClient.setGauges(est_connections_dstPortsClient[1].slice(gauge_counter1,gauge_counter1+gauge_number));
          screen.render();
      }
      else{
        listtable_counter2 -=gauge_number*2;
        gauge_counter2 -= gauge_number;
        if(listtable_counter2 <=0){listtable_counter2 = 0; gauge_counter2 = 0}
          var data_notEst_dstPortClient = [['notEstdstPortClient',  'totalflows','totalpkts','totalbytes'],[]];
          data_notEst_dstPortClient.push(...notEst_connections_dstPortsClient[0].slice(listtable_counter2,listtable_counter2 + gauge_number*2));
          listtable_notEst_dstPortClient.setData(data_notEst_dstPortClient);
          gaugeList_notEst_dstPortClient.setGauges(notEst_connections_dstPortsClient[1].slice(gauge_counter2,gauge_counter2+gauge_number));
          screen.render();  }
    })

    }
    else{

        listtable_est_dstPortClient.hide()
        listtable_notEst_dstPortClient.hide()
        gaugeList_notEst_dstPortClient.hide()
        gaugeList_est_dstPortClient.hide()
        show_widgets();
      help_list_bar.selectTab(0)

      }
    bar_state_four_two =! bar_state_four_two;
    screen.render()
  
});


//display to bars of SrcPortsClient established and non established connections    
 screen.key('e', function(ch, key) {
  help_list_bar.selectTab(1)

    hide_widgets()
    // bar_state_one = true;
    bar_state_two = true; 
    bar_state_three = true;
    box_hotkeys_state = true;
    map_state = true;
    bar_state_four = true;
    bar_state_four_two = true;
    var gauge_counter1 = 0;
    var gauge_counter2 = 0;
    var listtable_counter1 = 0;
    var listtable_counter2 = 0;
    if(bar_state_one){
      var est_connections_srcPortsClient = tcp_udp_connections("SrcPortsClientTCPEstablished","SrcPortsClientUDPEstablished",timeline_reply_global);
      var notEst_connections_srcPortsClient = tcp_udp_connections("SrcPortsClientTCPNotEstablished","SrcPortsClientUDPNotEstablished",timeline_reply_global);
      var est_bar_one_number_srcPortsClient = Math.ceil(est_connections_srcPortsClient[1].length / gauge_number);
      var notEst_bar_one_number_srcPortsClient = Math.ceil(notEst_connections_srcPortsClient[1].length / gauge_number);

      gaugeList_notEst_srcPort.setGauges(notEst_connections_srcPortsClient[1].slice(0,gauge_number))
      gaugeList_est_srcPort.setGauges(est_connections_srcPortsClient[1].slice(0,gauge_number))
      var data_est =  [['estSrcPortClient', 'totalflows', 'totalpkts','totalbytes'],[]]
      data_est.push(...est_connections_srcPortsClient[0].slice(0,gauge_number*2))
      listtable_est_srcPort.setData(data_est)

      var data_notest =  [['notEstSrcPortClient', 'totalflows', 'totalpkts','totalbytes'],[]]
      data_notest.push(...notEst_connections_srcPortsClient[0].slice(0,gauge_number*2))
      listtable_notEst_srcPort.setData(data_notest) 

      gaugeList_est_srcPort.show()
      gaugeList_notEst_srcPort.show()
      listtable_notEst_srcPort.show()
      listtable_est_srcPort.show()
      gaugeList_est_srcPort.focus()
      screen.render();
     
    screen.key('down', function(ch, key){
      if(gaugeList_est_srcPort.focused == true || gaugeList_est_dstIPs.focused == true){
        if(gauge_counter1 >= (est_bar_one_number_srcPortsClient-1)*gauge_number);
        else{
          var data_est_srcPortClient =[['estSrcPortClient','totalflows', 'totalpkts','totalbytes'],[]];
          listtable_counter1 += gauge_number*2;
          gauge_counter1 += gauge_number;
          data_est_srcPortClient.push(...est_connections_srcPortsClient[0].slice(listtable_counter1,listtable_counter1 + gauge_number*2));
          listtable_est_srcPort.setData(data_est_srcPortClient);
          gaugeList_est_srcPort.setGauges(est_connections_srcPortsClient[1].slice(gauge_counter1,gauge_counter1 + gauge_number));
          screen.render();}
      }
      else{
        if(gauge_counter2 >= (notEst_bar_one_number_srcPortsClient-1)*gauge_number);
        else{
          var data_notEst_srcPortClient =[['notEstSrcPortClient', 'totalflows', 'totalpkts','totalbytes'],[]];
          listtable_counter2 += gauge_number*2;
          gauge_counter2 += gauge_number;
          data_notEst_srcPortClient.push(...notEst_connections_srcPortsClient[0].slice(listtable_counter2,listtable_counter2 + gauge_number*2));
          listtable_notEst_srcPort.setData(data_notEst_srcPortClient);
          gaugeList_notEst_srcPort.setGauges(notEst_connections_srcPortsClient[1].slice(gauge_counter2,gauge_counter2 + gauge_number));
          screen.render();}
      }
      })

    screen.key('up', function(ch, key){
      if(gaugeList_est_srcPort.focused == true ||gaugeList_est_dstIPs.focused == true){
        listtable_counter1 -= gauge_number*2;
        gauge_counter1 -= gauge_number;
        if(listtable_counter1 <=0){listtable_counter1 = 0; gauge_counter1 = 0}
          var data_est_srcPortClient =[['estSrcPortClient', 'totalflows', 'totalpkts','totalbytes'],[]];
          data_est_srcPortClient.push(...est_connections_srcPortsClient[0].slice(listtable_counter1,listtable_counter1 + gauge_number*2));
          listtable_est_srcPort.setData(data_est_srcPortClient);
          gaugeList_est_srcPort.setGauges(est_connections_srcPortsClient[1].slice(gauge_counter1,gauge_counter1+gauge_number));
          screen.render();
      }
      else{
        listtable_counter2 -=gauge_number*2;
        gauge_counter2 -= gauge_number;
        if(listtable_counter2 <=0){listtable_counter2 = 0; gauge_counter2 = 0}
          var data_notEst_srcPortClient = [['notEstSrcPortClient', 'totalflows', 'totalpkts','totalbytes'],[]];
          data_notEst_srcPortClient.push(...notEst_connections_srcPortsClient[0].slice(listtable_counter2,listtable_counter2 + gauge_number*2));
          listtable_notEst_srcPort.setData(data_notEst_srcPortClient);
          gaugeList_notEst_srcPort.setGauges(notEst_connections_srcPortsClient[1].slice(gauge_counter2,gauge_counter2+gauge_number));
          screen.render();  }
    })

    }
    else{

        listtable_est_srcPort.hide()
        listtable_notEst_srcPort.hide()
        gaugeList_notEst_srcPort.hide()
        gaugeList_est_srcPort.hide()
        show_widgets();
  help_list_bar.selectTab(0)

      }
    bar_state_one = !bar_state_one;
    screen.render()
  
});


//display to bars of dstIPsClient established and non established connections
screen.key('c', function(ch, key) {
  help_list_bar.selectTab(2)
    hide_widgets()
    bar_state_one = true;
    bar_state_two = true; 
    // bar_state_three = true;
    bar_state_four = true;
    bar_state_four_two = true;
    box_hotkeys_state = true;
    map_state = true;
    var gauge_counter1 = 0;
    var gauge_counter2 = 0;
    var listtable_counter1 = 0;
    var listtable_counter2 = 0;
    if(bar_state_three){
      var est_connections_dstIPsClient = tcp_udp_connections("DstIPsClientTCPEstablished","DstIPsClientUDPEstablished",timeline_reply_global);
      var notEst_connections_dstIPsClient = tcp_udp_connections("DstIPsClientTCPNotEstablished","DstIPsClientUDPNotEstablished",timeline_reply_global);
      var est_bar_one_number_dstIPsClient= Math.ceil(est_connections_dstIPsClient[1].length / gauge_number);
      var notEst_bar_one_number_dstIPsClient = Math.ceil(notEst_connections_dstIPsClient[1].length / gauge_number);

      gaugeList_notEst_dstIPs.setGauges(notEst_connections_dstIPsClient[1].slice(0,gauge_number))
      gaugeList_est_dstIPs.setGauges(est_connections_dstIPsClient[1].slice(0,gauge_number))
      var data_est =  [['estDstIPsClient', 'totalflows', 'totalpkts','totalbytes'],[]]
      data_est.push(...est_connections_dstIPsClient[0].slice(0,gauge_number*2))
      listtable_est_dstIPs.setData(data_est)

      var data_notest =  [['notEstDstIPsClient', 'totalflows', 'totalpkts','totalbytes'],[]]
      data_notest.push(...notEst_connections_dstIPsClient[0].slice(0,gauge_number*2))
      listtable_notEst_dstIPs.setData(data_notest) 

      gaugeList_est_dstIPs.show()
      gaugeList_notEst_dstIPs.show()
      listtable_notEst_dstIPs.show()
      listtable_est_dstIPs.show()
      gaugeList_est_dstIPs.focus()
      screen.render();

    screen.key('down', function(ch, key){
      if(gaugeList_est_dstIPs.focused == true || gaugeList_est_srcPort.focused == true){
        if(gauge_counter1 >= (est_bar_one_number_dstIPsClient-1)*gauge_number);
        else{
          var data_est_dstIPsClient =[['estDstIPsClient', 'totalflows', 'totalpkts','totalbytes'],[]];
          listtable_counter1 += gauge_number*2;
          gauge_counter1 += gauge_number;
          data_est_dstIPsClient.push(...est_connections_dstIPsClient[0].slice(listtable_counter1,listtable_counter1 + gauge_number*2));
          listtable_est_dstIPs.setData(data_est_dstIPsClient);
          gaugeList_est_dstIPs.setGauges(est_connections_dstIPsClient[1].slice(gauge_counter1,gauge_counter1 + gauge_number));
          screen.render();}
      }
      else{
        if(gauge_counter2 >= (notEst_bar_one_number_dstIPsClient-1)*gauge_number);
        else{
          var data_notEst_dstIPsClient =[['notEstDstIPsClient', 'totalflows', 'totalpkts','totalbytes'],[]];
          listtable_counter2 += gauge_number*2;
          gauge_counter2 += gauge_number;
          data_notEst_dstIPsClient.push(...notEst_connections_dstIPsClient[0].slice(listtable_counter2,listtable_counter2 + gauge_number*2));
          listtable_notEst_dstIPs.setData(data_notEst_dstIPsClient);
          gaugeList_notEst_dstIPs.setGauges(notEst_connections_dstIPsClient[1].slice(gauge_counter2,gauge_counter2 + gauge_number));
          screen.render();}
      }
      })

    screen.key('up', function(ch, key){
      if(gaugeList_est_dstIPs.focused == true || gaugeList_est_srcPort.focused == true){
        listtable_counter1 -= gauge_number*2;
        gauge_counter1 -= gauge_number;
        if(listtable_counter1 <=0){listtable_counter1 = 0; gauge_counter1 = 0}
          var data_est_dstIPsClient =[['estDstIPsClient', 'totalflows', 'totalpkts','totalbytes'],[]];
          data_est_dstIPsClient.push(...est_connections_dstIPsClient[0].slice(listtable_counter1,listtable_counter1 + gauge_number*2));
          listtable_est_dstIPs.setData(data_est_dstIPsClient);
          gaugeList_est_dstIPs.setGauges(est_connections_dstIPsClient[1].slice(gauge_counter1,gauge_counter1+gauge_number));
          screen.render();
      }
      else{
        listtable_counter2 -= gauge_number*2; 
        gauge_counter2 -= gauge_number;
        if(listtable_counter2 <=0){listtable_counter2 = 0; gauge_counter2 = 0}
          var data_notEst_dstIPsClient = [['notEstDstIPsClient', 'totalflows', 'totalpkts','totalbytes'],[]];
          data_notEst_dstIPsClient.push(...notEst_connections_dstIPsClient[0].slice(listtable_counter2,listtable_counter2 + gauge_number*2));
          listtable_notEst_dstIPs.setData(data_notEst_dstIPsClient);
          gaugeList_notEst_dstIPs.setGauges(notEst_connections_dstIPsClient[1].slice(gauge_counter2,gauge_counter2+gauge_number));
          screen.render();  }
    })

    }
    else{

        listtable_est_dstIPs.hide()
        listtable_notEst_dstIPs.hide()
        gaugeList_notEst_dstIPs.hide()
        gaugeList_est_dstIPs.hide()
        show_widgets();
        help_list_bar.selectTab(0);
    }
    bar_state_three = !bar_state_three;
    screen.render()
});


screen.key('m', function(ch, key) {
  hide_widgets()
  help_list_bar.selectTab(7)
  bar_state_one = true;
  bar_state_two = true; 
  bar_state_three = true;
  bar_state_four = true;
  bar_state_four_two = true;
  box_hotkeys_state = true;

  if(map_state){
    map.show()
  }
  else{
     show_widgets()
      map.hide()  
      help_list_bar.selectTab(0)
    }
    map_state = !map_state;
    screen.render()

});
//    screen.key('C-w',function(ch,key){
//     // console.log(table_timeline.rows.ritems)
//   clipboardy.writeSync(typeof(table_timeline.rows.ritems));
// clipboardy.readSync();
// })

// table_timeline.rows.on('focus', (item, index) => {

//   // table_timeline.options.data = (Math.round(item.selected / timeline_length *100,0));

// });

table_timeline.rows.on('select', (item, index) => {
  var timeline_line = item.content.split(" ");
  var index_to = timeline_line.indexOf('to')
  var timeline_ip = timeline_line[index_to +1].slice(6,-7)
  getIpInfo_box_ip(timeline_ip,1)

});
// screen.key("g", function(ch,key){
//   box_generic_dashboard.toggle()
//   box_generic_dashboard.focus();
//   screen.render();
// })




screen.key(['tab'], function(ch, key) {
  if(box_generic_dashboard.focused == true){
    box_generic_dashboard.hide()
    focus_widget = tree
    tree.style.border.fg = 'magenta'
    tree.focus();
  }
  else if(gaugeList_est_srcPort.focused == true){
    gaugeList_notEst_srcPort.focus()
  }
  else if(gaugeList_notEst_srcPort.focused == true){
    gaugeList_est_srcPort.focus()
  }
  else if(gaugeList_notEst_dstIPs.focused == true){
    gaugeList_est_dstIPs.focus()
  }
  else if(gaugeList_est_dstIPs.focused == true){
    gaugeList_notEst_dstIPs.focus()
  }
  else if(gaugeList_notEst_dstPort.focused == true){
    gaugeList_est_dstPort.focus()
  }
  else if(gaugeList_est_dstPort.focused == true){
    gaugeList_notEst_dstPort.focus()
  }
  else if(gaugeList_notEst_dstPortClient.focused == true){
    gaugeList_est_dstPortClient.focus()
  }
  else if(gaugeList_est_dstPortClient.focused == true){
    gaugeList_notEst_dstPortClient.focus()
  }
  else if(gaugeList_notEst_dstPortClientIps.focused == true){
    gaugeList_est_dstPortClientIps.focus()
  }
  else if(gaugeList_est_dstPortClientIps.focused == true){
    gaugeList_notEst_dstPortClientIps.focus()
  }
  else if(screen.focused == tree.rows){
    focus_widget =table_timeline
    tree.style.border.fg = 'blue'
    table_timeline.style.border.fg='magenta'
    table_timeline.focus();}
  else if(screen.focused == table_timeline.rows){
    table_timeline.style.border.fg='blue'
    focus_widget = box_evidence
    box_evidence.focus()}
  else{
    focus_widget = tree
    tree.style.border.fg = 'magenta'
    tree.focus();}
    screen.render()})



screen.key(['S-tab'], function(ch, key) {
  if(screen.focused == table_timeline.rows){
    focus_widget =tree;
    table_timeline.style.border.fg = 'blue'
    tree.style.border.fg='magenta'
    tree.focus();}

  else if(screen.focused == box_evidence){
    focus_widget = table_timeline;
    table_timeline.style.border.fg='magenta'
    table_timeline.focus();}
  else{
    focus_widget = box_evidence;
    tree.style.border.fg = 'blue'
    box_evidence.focus();}   
    screen.render();
});

screen.on('resize', function() {
  box_generic_dashboard.emit('attach');
  gaugeList_notEst_dstPort.emit('attach');
  listtable_notEst_dstPort.emit('attach');
  gaugeList_est_dstPort.emit('attach');
  listtable_est_dstPort.emit('attach');
  gaugeList_notEst_dstPortClient.emit('attach');
  listtable_notEst_dstPortClient.emit('attach');
  gaugeList_est_dstPortClient.emit('attach');
  listtable_est_dstPortClient.emit("attach");
  gaugeList_notEst_dstPortClientIps.emit("attach");
  listtable_notEst_dstPortClientIps.emit("attach");
  gaugeList_est_dstPortClientIps.emit("attach");
  listtable_est_dstPortClientIps.emit("attach");
  gaugeList_notEst_srcPort.emit("attach");
  listtable_notEst_srcPort.emit("attach");
  gaugeList_notEst_dstIPs.emit("attach");
  listtable_notEst_dstIPs.emit("attach");
  gaugeList_est_dstIPs.emit("attach");
  listtable_est_dstIPs.emit("attach");
  table_outTuples_listtable.emit("attach");
  gaugeList_est_srcPort.emit("attach");
  listtable_est_srcPort.emit("attach");
  help_list_bar.emit("attach");
  tree.emit("attach");
  box_evidence.emit("attach");
  table_timeline.emit("attach");
  box_ip.emit("attach");
  focus_widget.emit("attach");
});


screen.key(["escape", "q", "C-c"], function(ch, key) {
    return process.exit(0);
});
screen.render();
tree.style.border.fg = 'magenta';<|MERGE_RESOLUTION|>--- conflicted
+++ resolved
@@ -938,16 +938,12 @@
       getIpInfo_box_ip(stripAnsi(node.name), 1);}
       
     else{
-<<<<<<< HEAD
+
       ip  = stripAnsi(node.parent.name);
       timewindow = stripAnsi(node.name);
 
-=======
       box_ip.setLabel('')
-      ip  = color.unstyle(node.parent.name);
-      timewindow = color.unstyle(node.name);
->>>>>>> 839c6fe5
-  
+
       redis_outtuples_timewindow.hgetall("profile_"+ip+"_"+timewindow, (err,reply)=>{
         var ips = [];
         timeline_reply_global = reply;
@@ -1774,7 +1770,7 @@
   var timeline_line = item.content.split(" ");
   var index_to = timeline_line.indexOf('to')
   var timeline_ip = timeline_line[index_to +1].slice(6,-7)
-  getIpInfo_box_ip(timeline_ip,1)
+  getIpInfo_box_ip(stripAnsi(timeline_ip),1)
 
 });
 // screen.key("g", function(ch,key){
