FROM tensorflow/tensorflow

# Install wget and add Zeek repository to our sources.
RUN apt update && apt install -y --no-install-recommends \
    wget \
    ca-certificates \
    git \
 && echo 'deb http://download.opensuse.org/repositories/security:/zeek/xUbuntu_18.04/ /' | tee /etc/apt/sources.list.d/security:zeek.list \
 && curl -fsSL https://download.opensuse.org/repositories/security:zeek/xUbuntu_18.04/Release.key | gpg --dearmor | tee /etc/apt/trusted.gpg.d/security_zeek.gpg > /dev/null

# Install Slips dependencies.
RUN apt update && apt install -y --no-install-recommends \
    python3 \
    curl \
    redis-server \
    zeek \
    python3-pip \
	python3-certifi \
 && ln -s /opt/zeek/bin/zeek /usr/local/bin/bro

# Upgrade pip3
RUN pip3 install --upgrade pip

# Install redis using PIP3
RUN pip3 install wheel
RUN pip3 install redis
RUN pip3 install setuptools
RUN pip3 install validators
RUN pip3 install colorama
RUN pip3 install maxminddb
RUN pip3 install pandas
RUN pip3 install sklearn
RUN pip3 install urllib3
RUN pip3 install scipy
RUN pip3 install watchdog
RUN pip3 install stix2
RUN pip3 install cabby
<<<<<<< HEAD
RUN pip3 install pytest
=======
RUN pip3 install ipwhois
>>>>>>> 04ebbd88
RUN pip3 install --ignore-installed six
RUN pip3 install slackclient
RUN pip3 install tzlocal

# Download and unpack Slips.
RUN git clone https://github.com/stratosphereips/StratosphereLinuxIPS.git
RUN cd StratosphereLinuxIPS && git checkout develop && chmod 774 slips.py

# For Kalipso:
RUN curl -sL https://deb.nodesource.com/setup_10.x  | bash -
RUN apt install -y --no-install-recommends nodejs
RUN npm install async fs blessed blessed-contrib clipboardy chalk strip-ansi redis sorted-array-async yargs

# Switch to Slips installation dir when login.
WORKDIR /StratosphereLinuxIPS
CMD redis-server --daemonize yes && /bin/bash
<|MERGE_RESOLUTION|>--- conflicted
+++ resolved
@@ -35,11 +35,8 @@
 RUN pip3 install watchdog
 RUN pip3 install stix2
 RUN pip3 install cabby
-<<<<<<< HEAD
+RUN pip3 install ipwhois
 RUN pip3 install pytest
-=======
-RUN pip3 install ipwhois
->>>>>>> 04ebbd88
 RUN pip3 install --ignore-installed six
 RUN pip3 install slackclient
 RUN pip3 install tzlocal
