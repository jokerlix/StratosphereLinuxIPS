--- conflicted
+++ resolved
@@ -738,67 +738,6 @@
             # {"ts":12087.045499,"uid":"CdoFDp4iW79I5ZmsT7","id.orig_h":"10.0.2.105","id.orig_p":49704,"id.resp_h":"195.211.240.166","id.resp_p":443,"version":"SSLv3","cipher":"TLS_RSA_WITH_RC4_128_SHA","resumed":false,"established":true,"cert_chain_fuids":["FhGp1L3yZXuURiPqq7"],"client_cert_chain_fuids":[],"subject":"OU=DAHUATECH,O=DAHUA,L=HANGZHOU,ST=ZHEJIANG,C=CN,CN=192.168.1.108","issuer":"O=DahuaTech,L=HangZhou,ST=ZheJiang,C=CN,CN=Product Root CA","validation_status":"unable to get local issuer certificate"}
             # {"ts":1382354909.915615,"uid":"C7W6ZA4vI8FxJ9J0bh","id.orig_h":"147.32.83.53","id.orig_p":36567,"id.resp_h":"195.113.214.241","id.resp_p":443,"version":"TLSv12","cipher":"TLS_ECDHE_ECDSA_WITH_RC4_128_SHA","curve":"secp256r1","server_name":"id.google.com.ar","resumed":false,"established":true,"cert_chain_fuids":["FnomJz1vghKIOHtytf","FSvQff1KsaDkRtKXo4","Fif2PF48bytqq6xMDb"],"client_cert_chain_fuids":[],"subject":"CN=*.google.com,O=Google Inc,L=Mountain View,ST=California,C=US","issuer":"CN=Google Internet Authority G2,O=Google Inc,C=US","validation_status":"ok"}
             self.column_values['type'] = 'ssl'
-<<<<<<< HEAD
-            try:
-                self.column_values['sport'] = line['id.orig_p']
-            except KeyError:
-                self.column_values['sport'] = ''
-            try:
-                self.column_values['dport'] = line['id.resp_p']
-            except KeyError:
-                self.column_values['dport'] = ''  # try:
-                self.column_values['sport'] = line['id.orig_p']
-            except KeyError:
-                self.column_values['sport'] = ''
-            try:
-                self.column_values['dport'] = line['id.resp_p']
-            except KeyError:
-                self.column_values['dport'] = ''
-            try:
-                self.column_values['sslversion'] = line['version']
-            except KeyError:
-                self.column_values['sslversion'] = ''
-            try:
-                self.column_values['cipher'] = line['cipher']
-            except KeyError:
-                self.column_values['cipher'] = ''
-            try:
-                self.column_values['resumed'] = line['resumed']
-            except KeyError:
-                self.column_values['resumed'] = ''
-            try:
-                self.column_values['established'] = line['established']
-            except KeyError:
-                self.column_values['established'] = ''
-            try:
-                self.column_values['cert_chain_fuids'] = line['cert_chain_fuids']
-            except KeyError:
-                self.column_values['cert_chain_fuids'] = ''
-            try:
-                self.column_values['client_cert_chain_fuids'] = line['client_cert_chain_fuids']
-            except KeyError:
-                self.column_values['client_cert_chain_fuids'] = ''
-            try:
-                self.column_values['subject'] = line['subject']
-            except KeyError:
-                self.column_values['subject'] = ''
-            try:
-                self.column_values['issuer'] = line['issuer']
-            except KeyError:
-                self.column_values['issuer'] = ''
-            try:
-                self.column_values['validation_status'] = line['validation_status']
-            except KeyError:
-                self.column_values['validation_status'] = ''
-            try:
-                self.column_values['curve'] = line['curve']
-            except KeyError:
-                self.column_values['curve'] = ''
-            try:
-                self.column_values['server_name'] = line['server_name']
-            except KeyError:
-                self.column_values['server_name'] = ''
-=======
             self.column_values['sslversion'] = line.get('version','')
             self.column_values['cipher'] = line.get('cipher','')
             self.column_values['resumed'] = line.get('resumed','')
@@ -811,7 +750,6 @@
             self.column_values['curve'] = line.get('curve','')
             self.column_values['server_name'] = line.get('server_name','')
 
->>>>>>> 1f6e8e1c
         elif 'ssh' in file_type:
             self.column_values['type'] = 'ssh'
             self.column_values['version'] = line.get('version','')
