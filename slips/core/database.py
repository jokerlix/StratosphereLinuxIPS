import redis
import time
import json
import sys


# Struture of the DB
# Set 'profile'
#  Holds a set of all profile ids
# For each profile, there is a set for the timewindows. The name of the sets is the names of profiles
# The data for a profile in general is hold in a hash
# The data for each timewindow in a profile is hold in a hash
 # profile|10.0.0.1|timewindow1
 # In this hash there are strings:
  # dstips_in -> '{'1.1.1.1':10, '2.2.2.2':20}'
  # srcips_in -> '{'3.3.3.3':30, '4.4.4.4':40}'
  # dstports_in -> '{'22':30, '21':40}'
  # dstports_in -> '{'22':30, '21':40}'
  # dstips_out -> '{'1.1.1.1':10, '2.2.2.2':20}'
  # srcips_out -> '{'3.3.3.3':30, '4.4.4.4':40}'
  # dstports_out -> '{'22':30, '21':40}'
  # dstports_out -> '{'22':30, '21':40}'


def timing(f):
    """ Function to measure the time another function takes."""
    def wrap(*args):
        time1 = time.time()
        ret = f(*args)
        time2 = time.time()
        self.outputqueue.put('01|database|Function took {:.3f} ms'.format((time2-time1)*1000.0))
        return ret
    return wrap

class Database(object):
    """ Database object management """

    def __init__(self):
        # The name is used to print in the outputprocess
        self.name = 'DB'
        self.r = redis.StrictRedis(host='localhost', port=6379, db=0, charset="utf-8", decode_responses=True) #password='password')
        # IMPORTANT
        # For now, do not remember between runs of slips. Just delete the database when we start with flushdb
        self.r.flushdb()
        self.separator = '_'

    def print(self, text, verbose=1, debug=0):
        """ 
        Function to use to print text using the outputqueue of slips.
        Slips then decides how, when and where to print this text by taking all the prcocesses into account

        Input
         verbose: is the minimum verbosity level required for this text to be printed
         debug: is the minimum debugging level required for this text to be printed
         text: text to print. Can include format like 'Test {}'.format('here')
        
        If not specified, the minimum verbosity level required is 1, and the minimum debugging level is 0
        """

        vd_text = str(int(verbose) * 10 + int(debug))
        self.outputqueue.put(vd_text + '|' + self.name + '|[' + self.name + '] ' + text)

    def setOutputQueue(self, outputqueue):
        """ Set the output queue"""
        self.outputqueue = outputqueue

    def addProfile(self, profileid, starttime, duration):
        """ 
        Add a new profile to the DB. Both the list of profiles and the hasmap of profile data
        Profiles are stored in two structures. A list of profiles (index) and individual hashmaps for each profile (like a table)
        Duration is only needed for registration purposes in the profile. Nothing operational
        """
        try:
            if not self.r.sismember('profiles', str(profileid)):
                # Add the profile to the index. The index is called 'profiles'
                self.r.sadd('profiles', str(profileid))
                # Create the hashmap with the profileid. The hasmap of each profile is named with the profileid
                self.r.hset(profileid, 'Starttime', starttime)
                # For now duration of the TW is fixed
                self.r.hset(profileid, 'duration', duration)
                # The name of the list with the dstips
                #self.r.hset(profileid, 'DstIps', 'DstIps')
        except redis.exceptions.ResponseError as inst:
            self.outputqueue.put('00|database|Error in addProfile in database.py')
            self.outputqueue.put('00|database|{}'.format(type(inst)))
            self.outputqueue.put('00|database|{}'.format(inst))

    def getProfileIdFromIP(self, daddr_as_obj):
        """ Receive an IP and we want the profileid"""
        try:
            temp_id = 'profile' + self.separator + str(daddr_as_obj)
            data = self.r.sismember('profiles', temp_id)
            if data:
                return temp_id
            return False
        except redis.exceptions.ResponseError as inst:
            self.outputqueue.put('00|database|error in addprofileidfromip in database.py')
            self.outputqueue.put('00|database|{}'.format(type(inst)))
            self.outputqueue.put('00|database|{}'.format(inst))

    def getProfiles(self):
        """ Get a list of all the profiles """
        profiles = self.r.smembers('profiles')
        if profiles != set():
            return profiles
        else:
            return {}

    def getProfileData(self, profileid):
        """ Get all the data for this particular profile.
        Returns:
        A json formated representation of the hashmap with all the data of the profile
            
        """
        profile = self.r.hgetall(profileid)
        if profile != set():
            return profile
        else:
            return False

    def getTWsfromProfile(self, profileid):
        """
        Receives a profile id and returns the list of all the TW in that profile

        """
        return self.r.zrange('tws' + profileid, 0, -1, withscores=True)

    def getamountTWsfromProfile(self, profileid):
        """
        Receives a profile id and returns the list of all the TW in that profile

        """
        return len(self.r.zrange('tws' + profileid, 0, -1, withscores=True))

    def getSrcIPsfromProfileTW(self, profileid, twid):
        """
        Get the src ip for a specific TW for a specific profileid
        """
        data = self.r.hget(profileid + self.separator + twid, 'SrcIPs')
        return data

    def getDstIPsfromProfileTW(self, profileid, twid):
        """
        Get the dst ip for a specific TW for a specific profileid
        """
        data = self.r.hget(profileid + self.separator + twid, 'DstIPs')
        return data

    def getT2ForProfileTW(self, profileid, twid, tupleid):
        """
        Get T1 and the previous_time for this previous_time, twid and tupleid
        """
        try:
            self.outputqueue.put('01|database|[DB] BB: {}, {}, {}'.format(profileid, twid, tupleid))
            hash_id = profileid + self.separator + twid
            data = self.r.hget(hash_id, 'OutTuples')
            if not data:
                return (False, False)
            self.outputqueue.put('01|database|[DB] Data in the tuple: {}'.format(data[tupleid]))
            ( _ , previous_time, T1) = data[tupleid]
            return (previous_time, T1)
        except Exception as e:
            self.outputqueue.put('01|database|[DB] Error in getT2ForProfileTW in database.py')
            self.outputqueue.put('01|database|[DB] {}'.format(type(e)))
            self.outputqueue.put('01|database|[DB] {}'.format(e))

    def hasProfile(self, profileid):
        """ Check if we have the given profile """
        return self.r.sismember('profiles', profileid)

    def getProfilesLen(self):
        """ Return the amount of profiles. Redis should be faster than python to do this count """
        return self.r.scard('profiles') 
   
    def getLastTWforProfile(self, profileid):
        """ Return the last TW id and the time for the given profile id """
        data = self.r.zrange('tws' + profileid, -1, -1, withscores=True)
        return data

    def getFirstTWforProfile(self, profileid):
        """ Return the first TW id and the time for the given profile id """
        data = self.r.zrange('tws' + profileid, 0, 0, withscores=True)
        return data

    def getTWforScore(self, profileid, time):
        """ Return the TW id and the time for the TW that includes the given time.
        The score in the DB is the start of the timewindow, so we should search a TW that includes 
        the given time by making sure the start of the TW is < time, and the end of the TW is > time.
        """
        # [-1] so we bring the last TW that matched this time.
        try:
            data = self.r.zrangebyscore('tws' + profileid, 0, float(time), withscores=True, start=0, num=-1)[-1]
        except IndexError:
            # We dont have any last tw?
            data = self.r.zrangebyscore('tws' + profileid, 0, float(time), withscores=True, start=0, num=-1)
        return data

    def addNewOlderTW(self, profileid, startoftw):
        try:
            """ 
            Creates or adds a new timewindow that is OLDER than the first we have
            Return the id of the timewindow just created
            """
            # Get the first twid and obtain the new tw id
            try:
                (firstid, firstid_time) = self.getFirstTWforProfile(profileid)[0]
                # We have a first id
                # Decrement it!!
                twid = 'timewindow' + str(int(firstid.split('timewindow')[1]) - 1)
            except IndexError:
                # Very weird error, since the first TW MUST exist. What are we doing here?
                pass
            # Add the new TW to the index of TW
            data = {}
            data[str(twid)] = float(startoftw)
            self.r.zadd('tws' + profileid, data)
            self.outputqueue.put('04|database|[DB]: Created and added to DB the new older TW with id {}. Time: {} '.format(twid, startoftw))
            # The creation of a TW now does not imply that it was modified. You need to put data to mark is at modified
            return twid
        except redis.exceptions.ResponseError as e:
            self.outputqueue.put('01|database|error in addNewOlderTW in database.py')
            self.outputqueue.put('01|database|{}'.format(type(e)))
            self.outputqueue.put('01|database|{}'.format(e))

    def addNewTW(self, profileid, startoftw):
        try:
            """ 
            Creates or adds a new timewindow to the list of tw for the given profile
            Add the twid to the ordered set of a given profile 
            Return the id of the timewindow just created
            We should not mark the TW as modified here, since there is still no data on it, and it may remain without data.
            """
            # Get the last twid and obtain the new tw id
            try:
                (lastid, lastid_time) = self.getLastTWforProfile(profileid)[0]
                # We have a last id
                # Increment it
                twid = 'timewindow' + str(int(lastid.split('timewindow')[1]) + 1)
            except IndexError:
                # There is no first TW, create it
                twid = 'timewindow1'
            # Add the new TW to the index of TW
            data = {}
            data[str(twid)] = float(startoftw)
            self.r.zadd('tws' + profileid, data)
            self.outputqueue.put('04|database|[DB]: Created and added to DB for profile {} the TW with id {}. Time: {} '.format(profileid, twid, startoftw))
            # The creation of a TW now does not imply that it was modified. You need to put data to mark is at modified
            return twid
        except redis.exceptions.ResponseError as e:
            self.outputqueue.put('01|database|Error in addNewTW')
            self.outputqueue.put('01|database|{}'.format(e))

    def getTimeTW(self, profileid, twid):
        """ Return the time when this TW in this profile was created """
        # Get all the TW for this profile
        # We need to encode it to 'search' because the data in the sorted set is encoded
        data = self.r.zscore('tws' + profileid, twid.encode('utf-8'))
        return data

    def getAmountTW(self, profileid):
        """ Return the amount of tw for this profile id """
        return self.r.zcard('tws'+profileid)

    def getModifiedTWLogs(self):
        """ Return all the list of modified tw """
        return self.r.smembers('ModifiedTWForLogs')

    def getModifiedTWPortScan(self):
        """ Return all the list of modified tw """
        return self.r.smembers('ModifiedTWForPortScan')

    def wasProfileTWModifiedLogs(self, profileid, twid):
        """ Retrieve from the db if this TW of this profile was modified """
        data = self.r.sismember('ModifiedTWForLogs', profileid + self.separator + twid)
        if not data:
            # If for some reason we don't have the modified bit set, then it was not modified.
            data = 0
        return bool(data)

    def markProfileTWAsNotModifiedLogs(self, profileid, twid):
        """ 
        Mark a TW in a profile as not modified after the log file is outputed
        """
        self.r.srem('ModifiedTWForLogs', profileid + self.separator + twid)

    def markProfileTWAsNotModifiedPortScan(self, profileid, twid):
        """ 
        Mark a TW in a profile as not modified after the portscan module process it.
        """
        self.r.srem('ModifiedTWForPortScan', profileid + self.separator + twid)

    def markProfileTWAsModified(self, profileid, twid):
        """ 
        Mark a TW in a profile as not modified 
        (As a side effect, it can create it if its not there (What does this meas?))

        The TW are marked for different processes because some of them 'wake up' 
        every X amount of time and need to check what was modified from their
        points of view. This is why we are putting mark for different modules
        """
        self.r.sadd('ModifiedTWForLogs', profileid + self.separator + twid)
        self.r.sadd('ModifiedTWForPortScan', profileid + self.separator + twid)
        self.publish_tw_modified(profileid + ':' + twid)

    def add_out_dstips(self, profileid, twid, daddr_as_obj):
        """
        Function if the flow is going out from the profile IP
        Add the dstip to this tw in this profile
        """
        try:
            # Get the hash of the timewindow
            self.outputqueue.put('05|database|[DB]: Add_out_dstips called with profileid {}, twid {}, daddr_as_obj {}'.format(profileid, twid, str(daddr_as_obj)))
            hash_id = profileid + self.separator + twid
            data = self.r.hget(hash_id, 'DstIPs')
            if not data:
                data = {}
            try:
                # Convert the json str to a dictionary
                data = json.loads(data)
                # Add 1 because we found this ip again
                self.outputqueue.put('05|database|[DB]: Not the first time for this daddr. Add 1 to {}'.format(str(daddr_as_obj)))
                data[str(daddr_as_obj)] += 1
                data = json.dumps(data)
            except (TypeError, KeyError) as e:
                # There was no previous data stored in the DB
                self.outputqueue.put('05|database|[DB]: First time for this daddr. Make it 1 to {}'.format(str(daddr_as_obj)))
                data[str(daddr_as_obj)] = 1
                # Convet the dictionary to json
                data = json.dumps(data)
            # Store the dstips in the dB
            self.r.hset(hash_id, 'DstIPs', str(data))
            # Mark the tw as modified
            self.markProfileTWAsModified(profileid, twid)
        except Exception as inst:
            self.outputqueue.put('01|database|[DB] Error in add_out_dstips in database.py')
            self.outputqueue.put('01|database|[DB] Type inst: {}'.format(type(inst)))
            self.outputqueue.put('01|database|[DB] Inst: {}'.format(inst))
            self.outputqueue.put('01|database|[DB] Data after error: {}'.format(data))

    def add_out_tuple(self, profileid, twid, tupleid, data_tuple):
        """ Add the tuple going out for this profile """
        try:
            self.outputqueue.put('05|database|[DB]: Add_out_tuple called with profileid {}, twid {}, tupleid {}, data {}'.format(profileid, twid, tupleid, data_tuple))
            hash_id = profileid + self.separator + twid
            data = self.r.hget(hash_id, 'OutTuples')
            (symbol_to_add, previous_time, T2) = data_tuple
            if not data:
                data = {}
            try:
                # Convert the json str to a dictionary
                data = json.loads(data)
                # Disasemble the input
                self.outputqueue.put('05|database|[DB]: Not the first time for tuple {}. Add the symbol: {}. Store previous_time: {}, T2: {}'.format(tupleid, symbol_to_add, previous_time, T2))
                # Get the last symbols of letters in the DB
                prev_symbols = data[tupleid][0]
                # Add it to form the string of letters
                new_symbol = prev_symbols + symbol_to_add
                # Bundle the data together
                new_data = (new_symbol, previous_time, T2)
                data[tupleid] = new_data
                self.outputqueue.put('06|database|[DB]: Letters so far for tuple {}: {}'.format(tupleid, new_symbol))
                data = json.dumps(data)
            except (TypeError, KeyError) as e:
                # There was no previous data stored in the DB
                self.outputqueue.put('05|database|[DB]: First time for tuple {}'.format(tupleid))
                new_data = (symbol_to_add, previous_time, T2)
                data[tupleid] = new_data
                # Convet the dictionary to json
                data = json.dumps(data)
            self.r.hset(hash_id, 'OutTuples', str(data))
            # Mark the tw as modified
            self.markProfileTWAsModified(profileid, twid)
        except Exception as inst:
            self.outputqueue.put('01|database|[DB] Error in add_out_tuple in database.py')
            self.outputqueue.put('01|database|[DB] Type inst: {}'.format(type(inst)))
            self.outputqueue.put('01|database|[DB] Inst: {}'.format(inst))

    def getOutTuplesfromProfileTW(self, profileid, twid):
        """ Get the tuples """
        data = self.r.hget(profileid + self.separator + twid, 'OutTuples')
        return data

    def getFinalStateFromFlags(self, state, pkts):
        """ 
        Analyze the flags given and return a summary of the state. Should work with Argus and Bro flags
        We receive the pakets to distinguish some Reset connections
        """
        try:
            self.outputqueue.put('06|database|[DB]: State received {}'.format(state))
            pre = state.split('_')[0]
            try:
                suf = state.split('_')[1]
                if 'S' in pre and 'A' in pre and 'S' in suf and 'A' in suf:
                    """
                    Examples:
                    SA_SA
                    SR_SA
                    FSRA_SA
                    SPA_SPA
                    SRA_SPA
                    FSA_FSA
                    FSA_FSPA
                    SAEC_SPA
                    SRPA_SPA
                    FSPA_SPA
                    FSRPA_SPA
                    FSPA_FSPA
                    FSRA_FSPA
                    SRAEC_SPA
                    FSPA_FSRPA
                    FSAEC_FSPA
                    FSRPA_FSPA
                    SRPAEC_SPA
                    FSPAEC_FSPA
                    SRPAEC_FSRPA
                    """
                    return 'Established'
                elif 'PA' in pre and 'PA' in suf:
                    # Tipical flow that was reported in the middle
                    """
                    Examples:
                    PA_PA
                    FPA_FPA
                    """
                    return 'Established'
                else:
                    """
                    Examples:
                    S_RA
                    S_R
                    A_R
                    S_SA 
                    SR_SA
                    FA_FA
                    SR_RA
                    SEC_RA
                    """
                    return 'NotEstablished'
            except IndexError:
                # suf does not exist, which means that this is some ICMP or no response was sent for UDP or TCP
                if 'ECO' in pre:
                    # ICMP
                    return 'Established'
                elif 'UNK' in pre:
                    # ICMP6 unknown upper layer
                    return 'Established'
                elif 'CON' in pre:
                    # UDP
                    return 'Established'
                elif 'EST' in pre:
                    # TCP
                    return 'Established'
                elif 'RST' in pre:
                    # TCP. When -z B is not used in argus, states are single words. Most connections are reseted when finished and therefore are established
                    # It can happen that is reseted being not established, but we can't tell without -z b.
                    # So we use as heuristic the amount of packets. If <=3, then is not established because the OS retries 3 times.
                    if int(pkts) <= 3:
                        return 'NotEstablished'
                    else:
                        return 'Established'
                elif 'FIN' in pre:
                    # TCP. When -z B is not used in argus, states are single words. Most connections are finished with FIN when finished and therefore are established
                    # It can happen that is finished being not established, but we can't tell without -z b.
                    # So we use as heuristic the amount of packets. If <=3, then is not established because the OS retries 3 times.
                    if int(pkts) <= 3:
                        return 'NotEstablished'
                    else:
                        return 'Established'
                else:
                    """
                    Examples:
                    S_
                    FA_
                    PA_
                    FSA_
                    SEC_
                    SRPA_
                    """
                    return 'NotEstablished'
            self.outputqueue.put('01|database|[DB] Funcion getFinalStateFromFlags() We didnt catch the state. We should never be here')
            return None
        except Exception as inst:
            self.outputqueue.put('01|database|[DB] Error in getFinalStateFromFlags() in database.py')
            self.outputqueue.put('01|database|[DB] Type inst: {}'.format(type(inst)))
            self.outputqueue.put('01|database|[DB] Inst: {}'.format(inst))

<<<<<<< HEAD
    def add_out_dstport(self, profileid, twid, columns):
        """
        Store info learned from the dst port and other data from the flow. When the flow goes out, which means we are the client sending it.
=======

    def add_out_dstport(self, profileid, twid, dport, totbytes, sbytes, pkts, spkts, state, proto, daddr):
        """ 
        Store info learned from the dst port and other data from the flow.
        When the flow goes out, which means we are the client sending it.

>>>>>>> 5441ae97
        Here we store in the DB the features :
        ClientUDPEstablished
        ClientUDPNotEstablished
        ClientTCPEstablished
        ClientICMPEstablished
        ClientIPV6-ICMPEstablished
        ClientTCPNotEstablished
        """
        try:

            dport = columns['dport']
            totbytes = columns['bytes']
            sbytes = columns['sbytes']
            pkts = columns['pkts']
            spkts = columns['spkts']
            state = columns['state']
            proto = columns['proto']

            hosttype = 'Client'
            # Get the state. Established, NotEstablished
            summaryState = __database__.getFinalStateFromFlags(state, pkts)
            # Create the key. The key is one of the names of the features
            key = proto.upper() + summaryState
            #self.outputqueue.put('03|database|[DB]: Storing info about dst port for {}. Key: {}.'.format(profileid, key))
            # Get the previous data about this key
            functionName = 'getSrcDstPort' + key + 'FromProfileTW'
            # This is a trick to call different functions based on what we were given
            try:
                function = getattr(self, functionName)
                prev_data = function(profileid, twid, hosttype)
            except AttributeError:
                # Some protocols we still dont process, such as IPV6-ICMP. So we don't have the function getDstPortClientIPV6-ICMPEstablishedFromProfileTW
                return True
            try:
                innerdata = prev_data[dport]
                #self.outputqueue.put('03|database|[DB]: Adding for port {}. PRE Data: {}'.format(dport, innerdata))
                # We had this port
                # We need to add all the data
                innerdata['totalflows'] += 1
                innerdata['totalpkt'] += int(pkts)
<<<<<<< HEAD
                innerdata['totalbytes'] += int(totbytes)
=======
                innerdata['totalbytes'] = int(totbytes)
                temp_dstips = innerdata['dstips']
                try:
                    temp_dstips[str(daddr)] += int(pkts)
                except KeyError:
                    # First time for this ip in the inner dictionary
                    temp_dstips[str(daddr)] = int(pkts)
                innerdata['dstips'] = temp_dstips
>>>>>>> 5441ae97
                prev_data[dport] = innerdata
                #self.outputqueue.put('03|database|[DB]: Adding for port {}. POST Data: {}'.format(dport, innerdata))
            except KeyError:
                # First time for this flow
                innerdata = {}
                innerdata['totalflows'] = 1
                innerdata['totalpkt'] = int(pkts)
                innerdata['totalbytes'] = int(totbytes)
                temp_dstips = {}
                temp_dstips[str(daddr)] = int(pkts)
                innerdata['dstips'] = temp_dstips
                #self.outputqueue.put('03|database|[DB]: First time for port {}. Data: {}'.format(dport, innerdata))
                prev_data[dport] = innerdata
            # Convet the dictionary to json
            data = json.dumps(prev_data)
            # Store this data in the profile hash
            self.r.hset( profileid + self.separator + twid, key, str(data))
            # Mark the tw as modified
            self.markProfileTWAsModified(profileid, twid)
        except Exception as inst:
            self.outputqueue.put('01|database|[DB] Error in add_out_dstport in database.py')
            self.outputqueue.put('01|database|[DB] Type inst: {}'.format(type(inst)))
            self.outputqueue.put('01|database|[DB] Inst: {}'.format(inst))

    def getSrcDstPortTCPEstablishedFromProfileTW(self, profileid, twid, client_or_server):
        """ 
        Get the info about the dst port. TCP established
        """
        try:
            key = client_or_server + 'TCPEstablished'
            #self.outputqueue.put('03|database|[DB]: Geting info about dst port for Profile {} TW {}. Key: {}'.format(profileid, twid, key))
            data = self.r.hget(profileid + self.separator + twid, key)
            value = {}
            if data:
                # Convet the dictionary to json
                portdata = json.loads(data)
                value = portdata
            return value
        except Exception as inst:
            self.outputqueue.put('01|database|[DB] Error in getDstPortClientTCPEstFromProfileTW in database.py')
            self.outputqueue.put('01|database|[DB] Type inst: {}'.format(type(inst)))
            self.outputqueue.put('01|database|[DB] Inst: {}'.format(inst))

    def getSrcDstPortTCPNotEstablishedFromProfileTW(self, profileid, twid, client_or_server):
        """ 
        Get the info about all the dst port TCP not established in this TW. For all the flows sent.
        """
        try:
            key = client_or_server + 'TCPNotEstablished'
            #self.outputqueue.put('03|database|[DB]: Geting info about dst port for Profile {} TW {}. Key: {}'.format(profileid, twid, key))
            data = self.r.hget( profileid + self.separator + twid, key)
            value = {}
            if data:
                # Convet the dictionary to json
                portdata = json.loads(data)
                value = portdata
            return value
        except Exception as inst:
            self.outputqueue.put('01|database|[DB] Error in getDstPortClientTCPNotEstFromProfileTW in database.py')
            self.outputqueue.put('01|database|[DB] Type inst: {}'.format(type(inst)))

    def getSrcDstPortIPV6ICMPNotEstablishedFromProfileTW(self, profileid, twid, client_or_server):
        """ 
        Get the info about the dst port. ipv6-icmp. not established
        """
        try:
            key = client_or_server + 'IPV6ICMPNotEstablished'
            #self.outputqueue.put('03|database|[DB]: Geting info about dst port for Profile {} TW {}. Key: {}'.format(profileid, twid, key))
            data = self.r.hget( profileid + self.separator + twid, key)
            value = {}
            if data:
                # Convet the dictionary to json
                portdata = json.loads(data)
                value = portdata
            return value
        except Exception as inst:
            self.outputqueue.put('01|database|[DB] Error in getDstPortClientIPV6ICMPNotEstFromProfileTW in database.py')
            self.outputqueue.put('01|database|[DB] Type inst: {}'.format(type(inst)))
            self.outputqueue.put('01|database|[DB] Inst: {}'.format(inst))


    def getSrcDstPortIPV6ICMPEstablishedFromProfileTW(self, profileid, twid, client_or_server):
        """ 
        Get the info about the dst port. ipv6-icmp. established
        """
        try:
            key = client_or_server + 'IPV6ICMPEstablished'
            #self.outputqueue.put('03|database|[DB]: Geting info about dst port for Profile {} TW {}. Key: {}'.format(profileid, twid, key))
            data = self.r.hget( profileid + self.separator + twid, key)
            value = {}
            if data:
                # Convet the dictionary to json
                portdata = json.loads(data)
                value = portdata
            return value
        except Exception as inst:
            self.outputqueue.put('01|database|[DB] Error in getDstPortClientIPV6ICMPEstFromProfileTW in database.py')
            self.outputqueue.put('01|database|[DB] Type inst: {}'.format(type(inst)))
            self.outputqueue.put('01|database|[DB] Inst: {}'.format(inst))

    def getSrcDstPortICMPNotEstablishedFromProfileTW(self, profileid, twid, client_or_server):
        """ 
        Get the info about the dst port. icmp. not established
        """
        try:
            key = client_or_server + 'ICMPNotEstablished'
            #self.outputqueue.put('03|database|[DB]: Geting info about dst port for Profile {} TW {}. Key: {}'.format(profileid, twid, key))
            data = self.r.hget( profileid + self.separator + twid, key)
            value = {}
            if data:
                # Convet the dictionary to json
                portdata = json.loads(data)
                value = portdata
            return value
        except Exception as inst:
            self.outputqueue.put('01|database|[DB] Error in getDstPortClientICMPNotEstFromProfileTW in database.py')
            self.outputqueue.put('01|database|[DB] Type inst: {}'.format(type(inst)))
            self.outputqueue.put('01|database|[DB] Inst: {}'.format(inst))
            self.outputqueue.put('01|database|[DB] Inst: {}'.format(inst))

    def getSrcDstPortICMPEstablishedFromProfileTW(self, profileid, twid, client_or_server):
        """ 
        Get the info about the dst port. icmp. established
        """
        try:
            key = client_or_server + 'ICMPEstablished'
            #self.outputqueue.put('03|database|[DB]: Geting info about dst port for Profile {} TW {}. Key: {}'.format(profileid, twid, key))
            data = self.r.hget( profileid + self.separator + twid, key)
            value = {}
            if data:
                # Convet the dictionary to json
                portdata = json.loads(data)
                value = portdata
            return value
        except Exception as inst:
            self.outputqueue.put('01|database|[DB] Error in getDstPortClientICMPEstFromProfileTW in database.py')
            self.outputqueue.put('01|database|[DB] Type inst: {}'.format(type(inst)))
            self.outputqueue.put('01|database|[DB] Inst: {}'.format(inst))

    def getSrcDstPortUDPNotEstablishedFromProfileTW(self, profileid, twid, client_or_server):
        """ 
        Get the info about the dst port. udp. not established
        """
        try:
            key = client_or_server + 'UDPNotEstablished'
            #self.outputqueue.put('03|database|[DB]: Geting info about dst port for Profile {} TW {}. Key: {}'.format(profileid, twid, key))
            data = self.r.hget( profileid + self.separator + twid, key)
            value = {}
            if data:
                # Convet the dictionary to json
                portdata = json.loads(data)
                value = portdata
            return value
        except Exception as inst:
            self.outputqueue.put('01|database|[DB] Error in getDstPortClientUDPNotEstFromProfileTW in database.py')
            self.outputqueue.put('01|database|[DB] Type inst: {}'.format(type(inst)))
            self.outputqueue.put('01|database|[DB] Inst: {}'.format(inst))

    def getSrcDstPortUDPEstablishedFromProfileTW(self, profileid, twid, client_or_server):
        """ 
        Get the info about the dst port. UDP established
        """
        try:
            key = client_or_server + 'UDPEstablished'
            #self.outputqueue.put('03|database|[DB]: Geting info about dst port for Profile {} TW {}. Key: {}'.format(profileid, twid, key))
            data = self.r.hget( profileid + self.separator + twid, key)
            value = {}
            if data:
                # Convet the dictionary to json
                portdata = json.loads(data)
                value = portdata
            return value
        except Exception as inst:
            self.outputqueue.put('01|database|[DB] Error in getDstPortClientUDPEstFromProfileTW in database.py')
            self.outputqueue.put('01|database|[DB] Type inst: {}'.format(type(inst)))
            self.outputqueue.put('01|database|[DB] Inst: {}'.format(inst))

    """
    ######################## TRAFFIC GOING IN ######################## 
    """
    def add_in_tuple(self, profileid, twid, tupleid, data_tuple):
        """ Add the tuple going in for this profile """
        try:
            self.outputqueue.put('05|database|[DB]: Add_in_tuple called with profileid {}, twid {}, tupleid {}, data {}'.format(profileid, twid, tupleid, data_tuple))
            hash_id = profileid + self.separator + twid
            data = self.r.hget(hash_id, 'InTuples')
            (symbol_to_add, previous_time, T2) = data_tuple
            if not data:
                data = {}
            try:
                # Convert the json str to a dictionary
                data = json.loads(data)
                # Disasemble the input
                self.outputqueue.put('05|database|[DB]: Not the first time for tuple {}. Add the symbol: {}. Store previous_time: {}, T2: {}'.format(tupleid, symbol_to_add, previous_time, T2))
                # Get the last symbols of letters in the DB
                prev_symbols = data[tupleid][0]
                # Add it to form the string of letters
                new_symbol = prev_symbols + symbol_to_add
                # Bundle the data together
                new_data = (new_symbol, previous_time, T2)
                data[tupleid] = new_data
                self.outputqueue.put('06|database|[DB]: Letters so far for tuple {}: {}'.format(tupleid, new_symbol))
                data = json.dumps(data)
            except (TypeError, KeyError) as e:
                # There was no previous data stored in the DB
                self.outputqueue.put('05|database|[DB]: First time for tuple {}'.format(tupleid))
                new_data = (symbol_to_add, previous_time, T2)
                data[tupleid] = new_data
                # Convet the dictionary to json
                data = json.dumps(data)
            self.r.hset(hash_id, 'InTuples', str(data))
            # Mark the tw as modified
            self.markProfileTWAsModified(profileid, twid)
        except Exception as inst:
            self.outputqueue.put('01|database|[DB] Error in add_in_tuple in database.py')
            self.outputqueue.put('01|database|[DB] Type inst: {}'.format(type(inst)))
            self.outputqueue.put('01|database|[DB] Inst: {}'.format(inst))

    def add_in_srcips(self, profileid, twid, saddr_as_obj):
        """
        Function if the flow is going in to the profile IP
        Add the srcip to this tw in this profile
        """
        try:
            #self.outputqueue.put('03|database|[DB]: Add_in_srcips called with profileid {}, twid {}, saddr_as_obj {}'.format(profileid, twid, str(saddr_as_obj)))

            self.outputqueue.put('05|database|[DB]: Add_in_srcips called with profileid {}, twid {}, saddr_as_obj {}'.format(profileid, twid, str(saddr_as_obj)))

            # Get the hash of the timewindow
            hash_id = profileid + self.separator + twid
            data = self.r.hget(hash_id, 'SrcIPs')
            if not data:
                data = {}
            try:
                # Convert the json str to a dictionary
                data = json.loads(data)
                # Add 1 because we found this ip again
                self.outputqueue.put('05|database|[DB]: Not the first time for this saddr. Add 1 to {}'.format(str(saddr_as_obj)))
                data[str(saddr_as_obj)] += 1
                data = json.dumps(data)
            except (KeyError, TypeError) as e:
                self.outputqueue.put('05|database|[DB]: First time for this saddr. Make it 1 to {}'.format(str(saddr_as_obj)))
                data[str(saddr_as_obj)] = 1
                # Convet the dictionary to json
                data = json.dumps(data)
            self.r.hset(hash_id, 'SrcIPs', str(data))
            # Mark the tw as modified
            self.markProfileTWAsModified(profileid, twid)
        except Exception as inst:
            self.outputqueue.put('01|database|[DB] Error in add_in_srcips in database.py')
            self.outputqueue.put('01|database|[DB] {}'.format(type(inst)))
            self.outputqueue.put('01|database|[DB] {}'.format(inst))
            self.outputqueue.put('01|database|[DB] Data after error: {}'.format(data))

    def add_in_dstport(self, profileid, twid, dport):
        """ """
        pass

    def add_in_srcport(self, profileid, twid, columns):
        """
        Store info learned from the src port and other data from the flow. When the flow goes in, which means we are the server receiving it.
        Here we store in the DB the features :
        ClientUDPEstablished
        ClientUDPNotEstablished
        ClientTCPNotEstablished
        ClientTCPEstablished
        ClientICMPEstablished
        ClientIPV6-ICMPEstablished
        """
        try:
            sport = columns['sport']
            totbytes = columns['bytes']
            sbytes = columns['sbytes']
            pkts = columns['pkts']
            spkts = columns['spkts']
            state = columns['state']
            proto = columns['proto']

            hosttype = 'Server'
            # Get the state
            summaryState = __database__.getFinalStateFromFlags(state, pkts)
            # Create the key. The key is one of the names of the features
            key = proto.upper() + summaryState
            # self.outputqueue.put('03|database|[DB]: Storing info about dst port for {}. Key: {}.'.format(profileid, key))
            # Get the previous data about this key
            functionName = 'getSrcDstPort' + key + 'FromProfileTW'
            # This is a trick to call different functions based on what we were given
            try:
                function = getattr(self, functionName)
                prev_data = function(profileid, twid, hosttype)
            except AttributeError:
                # Some protocols we still dont process, such as IPV6-ICMP. So we don't have the function getDstPortClientIPV6-ICMPEstablishedFromProfileTW
                return True
            try:
                innerdata = prev_data[sport]
                # self.outputqueue.put('03|database|[DB]: Adding for port {}. PRE Data: {}'.format(dport, innerdata))
                # We had this port
                # We need to add all the data
                innerdata['totalflows'] += 1
                innerdata['totalpkt'] += int(pkts)
                innerdata['totalbytes'] += int(totbytes)
                prev_data[sport] = innerdata
                # self.outputqueue.put('03|database|[DB]: Adding for port {}. POST Data: {}'.format(dport, innerdata))
            except KeyError:
                # First time for this flow
                innerdata = {}
                innerdata['totalflows'] = 1
                innerdata['totalpkt'] = int(pkts)
                innerdata['totalbytes'] = int(totbytes)
                # self.outputqueue.put('03|database|[DB]: First time for port {}. Data: {}'.format(dport, innerdata))
                prev_data[sport] = innerdata
            # Convet the dictionary to json
            data = json.dumps(prev_data)
            # Store this data in the profile hash
            self.r.hset(profileid + self.separator + twid, key, str(data))
            # Mark the tw as modified
            self.markProfileTWAsModified(profileid, twid)
        except Exception as inst:
            self.outputqueue.put('01|database|[DB] Error in add_in_srcport in database.py')
            self.outputqueue.put('01|database|[DB] Type inst: {}'.format(type(inst)))
            self.outputqueue.put('01|database|[DB] Inst: {}'.format(inst))


    def add_srcips(self, profileid, twid, saddr):
        """ """
        pass

    def getFieldSeparator(self):
        """ Return the field separator """
        return self.separator

    def setEvidenceForTW(self, profileid, twid, type_detection, threat_level, confidence):
        """ Get the evidence for this TW for this Profile """
        # Get the current evidence
        current_evidence = self.getEvidenceForTW(profileid, twid)
        if current_evidence:
            current_evidence = json.loads(current_evidence)
        else:
            current_evidence = []
        # Convert the given data into our array
        data = []
        data.append(type_detection)
        data.append(threat_level)
        data.append(confidence)
        # Append the new data into the current one
        current_evidence.append(data)
        if not current_evidence:
            current_evidence = ''
        current_evidence = json.dumps(current_evidence)
        self.r.hset(profileid + self.separator + twid, 'Evidence', str(current_evidence))

    def getEvidenceForTW(self, profileid, twid):
        """ Get the evidence for this TW for this Profile """
        data = self.r.hget(profileid + self.separator + twid, 'Evidence')
        return data

    def setFakeNow(self, time):
        """ Set the fake now time """
        # Only update the fake now, when it goes forward
        current_fake_now = self.getFakeNow()
        try:
            if current_fake_now < time:
                self.r.set('fakenow', time)
        except TypeError:
            self.r.set('fakenow', time)

    def getFakeNow(self):
        """ Get the fake now time """
        return self.r.get('fakenow')

    def setBlockingRequest(self, profileid, twid):
        """ Set the request to block this profile. found in this time window """
        # Store the blockrequest in the TW itself
        self.r.hset(profileid + self.separator + twid, 'BlockRequest', 'True')
        # Add this profile and tw to the list of blocked
        self.markProfileTWAsBlocked(profileid, twid)
        # Mark the tw as modified
        self.markProfileTWAsModified(profileid, twid)

    def getBlockingRequest(self, profileid, twid):
        """ Get the request to block this profile. found in this time window """
        data = self.r.hget(profileid + self.separator + twid, 'BlockRequest')
        return data

    def markProfileTWAsBlocked(self, profileid, twid):
        """ Add this profile and tw to the list of blocked """
        self.r.sadd('BlockedProfTW', profileid + self.separator + twid)

    def getBlockedTW(self):
        """ Return all the list of blocked tws """
        data = self.r.smembers('BlockedProfTW')
        return data

    def subscribe(self, channel):
        """ Subscribe to channel """
        pubsub = self.r.pubsub()
        # For when a TW is modified
        if 'tw_modified' in channel:
            pubsub.subscribe(channel)
        return pubsub

    def publish_tw_modified(self, data):
        """ Publish something """
        self.r.publish('tw_modified', data)



__database__ = Database()<|MERGE_RESOLUTION|>--- conflicted
+++ resolved
@@ -45,7 +45,7 @@
         self.separator = '_'
 
     def print(self, text, verbose=1, debug=0):
-        """ 
+        """
         Function to use to print text using the outputqueue of slips.
         Slips then decides how, when and where to print this text by taking all the prcocesses into account
 
@@ -53,7 +53,7 @@
          verbose: is the minimum verbosity level required for this text to be printed
          debug: is the minimum debugging level required for this text to be printed
          text: text to print. Can include format like 'Test {}'.format('here')
-        
+
         If not specified, the minimum verbosity level required is 1, and the minimum debugging level is 0
         """
 
@@ -484,18 +484,12 @@
             self.outputqueue.put('01|database|[DB] Type inst: {}'.format(type(inst)))
             self.outputqueue.put('01|database|[DB] Inst: {}'.format(inst))
 
-<<<<<<< HEAD
-    def add_out_dstport(self, profileid, twid, columns):
-        """
-        Store info learned from the dst port and other data from the flow. When the flow goes out, which means we are the client sending it.
-=======
 
     def add_out_dstport(self, profileid, twid, dport, totbytes, sbytes, pkts, spkts, state, proto, daddr):
-        """ 
+        """
         Store info learned from the dst port and other data from the flow.
         When the flow goes out, which means we are the client sending it.
 
->>>>>>> 5441ae97
         Here we store in the DB the features :
         ClientUDPEstablished
         ClientUDPNotEstablished
@@ -515,7 +509,7 @@
             proto = columns['proto']
 
             hosttype = 'Client'
-            # Get the state. Established, NotEstablished
+            # Get the state
             summaryState = __database__.getFinalStateFromFlags(state, pkts)
             # Create the key. The key is one of the names of the features
             key = proto.upper() + summaryState
@@ -536,10 +530,7 @@
                 # We need to add all the data
                 innerdata['totalflows'] += 1
                 innerdata['totalpkt'] += int(pkts)
-<<<<<<< HEAD
                 innerdata['totalbytes'] += int(totbytes)
-=======
-                innerdata['totalbytes'] = int(totbytes)
                 temp_dstips = innerdata['dstips']
                 try:
                     temp_dstips[str(daddr)] += int(pkts)
@@ -547,7 +538,6 @@
                     # First time for this ip in the inner dictionary
                     temp_dstips[str(daddr)] = int(pkts)
                 innerdata['dstips'] = temp_dstips
->>>>>>> 5441ae97
                 prev_data[dport] = innerdata
                 #self.outputqueue.put('03|database|[DB]: Adding for port {}. POST Data: {}'.format(dport, innerdata))
             except KeyError:
