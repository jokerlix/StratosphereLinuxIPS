import redis
import time
import json
from typing import Tuple, Dict, Set, Callable
import configparser
import traceback
from datetime import datetime

def timing(f):
    """ Function to measure the time another function takes."""
    def wrap(*args):
        time1 = time.time()
        ret = f(*args)
        time2 = time.time()
        print('[DB] Function took {:.3f} ms'.format((time2-time1)*1000.0))
        return ret
    return wrap
class Database(object):
    """ Database object management """
    def __init__(self):
        # The name is used to print in the outputprocess
        self.name = 'DB'
        self.separator = '_'
        self.normal_label = 'normal'
        self.malicious_label = 'malicious'

    def start(self, config):
        """ Start the DB. Allow it to read the conf """
        self.config = config
        # Read values from the configuration file
        try:
            deletePrevdbText = self.config.get('parameters', 'deletePrevdb')
            if deletePrevdbText == 'True':
                self.deletePrevdb = True
            elif deletePrevdbText == 'False':
                self.deletePrevdb = False
        except (configparser.NoOptionError, configparser.NoSectionError, NameError, ValueError, KeyError):
            # There is a conf, but there is no option, or no section or no configuration file specified
            self.deletePrevdb = True
        try:
            data = self.config.get('parameters', 'time_window_width')
            self.width = float(data)
        except ValueError:
            # Its not a float
            if 'only_one_tw' in data:
                # Only one tw. Width is 10 9s, wich is ~11,500 days, ~311 years
                self.width = 9999999999
        except configparser.NoOptionError:
            # By default we use 3600 seconds, 1hs
            self.width = 3600
        except (configparser.NoOptionError, configparser.NoSectionError, NameError):
            # There is a conf, but there is no option, or no section or no
            # configuration file specified
            self.width = 3600
        # Create the connection to redis
        if not hasattr(self, 'r'):
            try:
                self.r = redis.StrictRedis(host='localhost', port=6379, db=0, charset="utf-8", decode_responses=True) #password='password')
                self.rcache = redis.StrictRedis(host='localhost', port=6379, db=1, charset="utf-8", decode_responses=True) #password='password')
                if self.deletePrevdb:
                    self.r.flushdb()
            except redis.exceptions.ConnectionError:
                print('[DB] Error in database.py: Is redis database running? You can run it as: "redis-server --daemonize yes"')
        # Even if the DB is not deleted. We need to delete some temp data
        # Zeek_files
        self.r.delete('zeekfiles')
        # By default the slips internal time is 0 until we receive something
        self.setSlipsInternalTime(0)

    def print(self, text, verbose=1, debug=0):
        """
        Function to use to print text using the outputqueue of slips.
        Slips then decides how, when and where to print this text by taking all the prcocesses into account
        Input
         verbose: is the minimum verbosity level required for this text to be printed
         debug: is the minimum debugging level required for this text to be printed
         text: text to print. Can include format like 'Test {}'.format('here')
        If not specified, the minimum verbosity level required is 1, and the minimum debugging level is 0
        """
        vd_text = str(int(verbose) * 10 + int(debug))
        self.outputqueue.put(vd_text + '|' + self.name + '|[' + self.name + '] ' + str(text))

    def setOutputQueue(self, outputqueue):
        """ Set the output queue"""
        self.outputqueue = outputqueue

    def addProfile(self, profileid, starttime, duration):
        """
        Add a new profile to the DB. Both the list of profiles and the hasmap of profile data
        Profiles are stored in two structures. A list of profiles (index) and individual hashmaps for each profile (like a table)
        Duration is only needed for registration purposes in the profile. Nothing operational
        """
        try:
            if not self.r.sismember('profiles', str(profileid)):
                # Add the profile to the index. The index is called 'profiles'
                self.r.sadd('profiles', str(profileid))
                # Create the hashmap with the profileid. The hasmap of each profile is named with the profileid
                # Add the start time of profile
                self.r.hset(profileid, 'starttime', starttime)
                # For now duration of the TW is fixed
                self.r.hset(profileid, 'duration', duration)
                # The IP of the profile should also be added as a new IP we know about.
                ip = profileid.split(self.separator)[1]
                # If the ip is new add it to the list of ips
                self.setNewIP(ip)
                # Publish that we have a new profile
                self.publish('new_profile', ip)
        except redis.exceptions.ResponseError as inst:
            self.outputqueue.put('00|database|Error in addProfile in database.py')
            self.outputqueue.put('00|database|{}'.format(type(inst)))
            self.outputqueue.put('00|database|{}'.format(inst))

    def getProfileIdFromIP(self, daddr_as_obj):
        """ Receive an IP and we want the profileid"""
        try:
            temp_id = 'profile' + self.separator + str(daddr_as_obj)
            data = self.r.sismember('profiles', temp_id)
            if data:
                return temp_id
            return False
        except redis.exceptions.ResponseError as inst:
            self.outputqueue.put('00|database|error in addprofileidfromip in database.py')
            self.outputqueue.put('00|database|{}'.format(type(inst)))
            self.outputqueue.put('00|database|{}'.format(inst))

    def getProfiles(self):
        """ Get a list of all the profiles """
        profiles = self.r.smembers('profiles')
        if profiles != set():
            return profiles
        else:
            return {}

    def getProfileData(self, profileid):
        """ Get all the data for this particular profile.
        Returns:
        A json formated representation of the hashmap with all the data of the profile
        """
        profile = self.r.hgetall(profileid)
        if profile != set():
            return profile
        else:
            return False

    def getTWsfromProfile(self, profileid):
        """
        Receives a profile id and returns the list of all the TW in that profile
        Returns a list with data or an empty list
        """
        data = self.r.zrange('tws' + profileid, 0, -1, withscores=True)
        return data

    def getamountTWsfromProfile(self, profileid):
        """
        Receives a profile id and returns the list of all the TW in that profile
        """
        return len(self.r.zrange('tws' + profileid, 0, -1, withscores=True))

    def getSrcIPsfromProfileTW(self, profileid, twid):
        """
        Get the src ip for a specific TW for a specific profileid
        """
        data = self.r.hget(profileid + self.separator + twid, 'SrcIPs')
        return data

    def getDstIPsfromProfileTW(self, profileid, twid):
        """
        Get the dst ip for a specific TW for a specific profileid
        """
        data = self.r.hget(profileid + self.separator + twid, 'DstIPs')
        return data

    def getT2ForProfileTW(self, profileid, twid, tupleid, tuple_key: str):
        """
        Get T1 and the previous_time for this previous_time, twid and tupleid
        """
        try:
            hash_id = profileid + self.separator + twid
            data = self.r.hget(hash_id, tuple_key)
            if not data:
                return False, False
            data = json.loads(data)
            try:
                (_, previous_two_timestamps) = data[tupleid]
                return previous_two_timestamps
            except KeyError:
                return False, False
        except Exception as e:
            self.outputqueue.put('01|database|[DB] Error in getT2ForProfileTW in database.py')
            self.outputqueue.put('01|database|[DB] {}'.format(type(e)))
            self.outputqueue.put('01|database|[DB] {}'.format(e))
            self.outputqueue.put("01|profiler|[Profile] {}".format(traceback.format_exc()))

    def hasProfile(self, profileid):
        """ Check if we have the given profile """
        return self.r.sismember('profiles', profileid)

    def getProfilesLen(self):
        """ Return the amount of profiles. Redis should be faster than python to do this count """
        return self.r.scard('profiles')

    def getLastTWforProfile(self, profileid):
        """ Return the last TW id and the time for the given profile id """
        data = self.r.zrange('tws' + profileid, -1, -1, withscores=True)
        return data

    def getFirstTWforProfile(self, profileid):
        """ Return the first TW id and the time for the given profile id """
        data = self.r.zrange('tws' + profileid, 0, 0, withscores=True)
        return data

    def getTWforScore(self, profileid, time):
        """
        Return the TW id and the time for the TW that includes the given time.
        The score in the DB is the start of the timewindow, so we should search
        a TW that includes the given time by making sure the start of the TW
        is < time, and the end of the TW is > time.
        """
        # [-1] so we bring the last TW that matched this time.
        try:
            data = self.r.zrangebyscore('tws' + profileid, float('-inf'), float(time), withscores=True, start=0, num=-1)[-1]
        except IndexError:
            # We dont have any last tw?
            data = self.r.zrangebyscore('tws' + profileid, 0, float(time), withscores=True, start=0, num=-1)
        return data

    def addNewOlderTW(self, profileid, startoftw):
        try:
            """ 
            Creates or adds a new timewindow that is OLDER than the first we have   
            Return the id of the timewindow just created    
            """
            # Get the first twid and obtain the new tw id
            try:
                (firstid, firstid_time) = self.getFirstTWforProfile(profileid)[0]
                # We have a first id
                # Decrement it!!
                twid = 'timewindow' + str(int(firstid.split('timewindow')[1]) - 1)
            except IndexError:
                # Very weird error, since the first TW MUST exist. What are we doing here?
                pass
            # Add the new TW to the index of TW
            data = {}
            data[str(twid)] = float(startoftw)
            self.r.zadd('tws' + profileid, data)
            self.outputqueue.put('04|database|[DB]: Created and added to DB the new older TW with id {}. Time: {} '.format(twid, startoftw))
            # The creation of a TW now does not imply that it was modified. You need to put data to mark is at modified
            return twid
        except redis.exceptions.ResponseError as e:
            self.outputqueue.put('01|database|error in addNewOlderTW in database.py')
            self.outputqueue.put('01|database|{}'.format(type(e)))
            self.outputqueue.put('01|database|{}'.format(e))

    def addNewTW(self, profileid, startoftw):
        try:
            """     
            Creates or adds a new timewindow to the list of tw for the given profile    
            Add the twid to the ordered set of a given profile  
            Return the id of the timewindow just created    
            We should not mark the TW as modified here, since there is still no data on it, and it may remain without data. 
            """
            # Get the last twid and obtain the new tw id
            try:
                (lastid, lastid_time) = self.getLastTWforProfile(profileid)[0]
                # We have a last id
                # Increment it
                twid = 'timewindow' + str(int(lastid.split('timewindow')[1]) + 1)
            except IndexError:
                # There is no first TW, create it
                twid = 'timewindow1'
            # Add the new TW to the index of TW
            data = {}
            data[str(twid)] = float(startoftw)
            self.r.zadd('tws' + profileid, data)
            self.outputqueue.put('04|database|[DB]: Created and added to DB for profile {} on TW with id {}. Time: {} '.format(profileid, twid, startoftw))
            # The creation of a TW now does not imply that it was modified. You need to put data to mark is at modified
            return twid
        except redis.exceptions.ResponseError as e:
            self.outputqueue.put('01|database|Error in addNewTW')
            self.outputqueue.put('01|database|{}'.format(e))

    def getTimeTW(self, profileid, twid):
        """ Return the time when this TW in this profile was created """
        # Get all the TW for this profile
        # We need to encode it to 'search' because the data in the sorted set is encoded
        data = self.r.zscore('tws' + profileid, twid.encode('utf-8'))
        return data

    def getAmountTW(self, profileid):
        """ Return the amount of tw for this profile id """
        return self.r.zcard('tws' + profileid)

    def getModifiedTWSinceTime(self, time):
        """ Return all the list of modified tw since a certain time"""
        data = self.r.zrangebyscore('ModifiedTW', time, float('+inf'), withscores=True)
        if not data:
            return []
        return data

    def getModifiedTW(self):
        """ Return all the list of modified tw """
        data = self.r.zrange('ModifiedTW', 0, -1, withscores=True)
        if not data:
            return []
        return data

    def wasProfileTWModified(self, profileid, twid):
        """ Retrieve from the db if this TW of this profile was modified """
        data = self.r.zrank('ModifiedTW', profileid + self.separator + twid)
        if not data:
            # If for some reason we don't have the modified bit set,
            # then it was not modified.
            return False
        return True

    def getModifiedTWTime(self, profileid, twid):
        """
        Get the time when this TW was modified
        """
        data = self.r.zcore('ModifiedTW', profileid + self.separator + twid)
        if not data:
            data = -1
        return data

    def getSlipsInternalTime(self):
        return self.r.get('slips_internal_time')

    def setSlipsInternalTime(self, timestamp):
        self.r.set('slips_internal_time', timestamp)

    def markProfileTWAsClosed(self, profileid_tw):
        """
        Mark the TW as closed so tools can work on its data
        """
        self.r.sadd('ClosedTW', profileid_tw)
        self.r.zrem('ModifiedTW', profileid_tw)
        self.publish('tw_closed', profileid_tw)

    def markProfileTWAsModified(self, profileid, twid, timestamp):
        """
        Mark a TW in a profile as modified
        This means:
        1- To add it to the list of ModifiedTW
        2- Add the timestamp received to the time_of_last_modification
           in the TW itself
        3- To update the internal time of slips
        4- To check if we should 'close' some TW
        """
        # Add this tw to the list of modified TW, so others can
        # check only these later
        data = {}
        timestamp = time.time()
        data[profileid + self.separator + twid] = float(timestamp)
        self.r.zadd('ModifiedTW', data)
        self.publish('tw_modified', profileid + ':' + twid)
        # Check if we should close some TW
        self.check_TW_to_close()

    def check_TW_to_close(self):
        """
        Check if we should close some TW
        Search in the modifed tw list and compare when they
        were modified with the slips internal time
        """
        # Get internal time
        sit = self.getSlipsInternalTime()
        # for each modified profile
        modification_time = float(sit) - self.width
        # To test the time
        modification_time = float(sit) - 20
        profiles_tws_to_close = self.r.zrangebyscore('ModifiedTW', 0, modification_time, withscores=True)
        for profile_tw_to_close in profiles_tws_to_close:
            profile_tw_to_close_id = profile_tw_to_close[0]
            profile_tw_to_close_time = profile_tw_to_close[1]
            self.print(f'The profile id {profile_tw_to_close_id} has to be closed because it was last modifed on {profile_tw_to_close_time} and we are closing everything older than {modification_time}. Current time {sit}. Difference: {modification_time - profile_tw_to_close_time}', 7, 0)
            self.markProfileTWAsClosed(profile_tw_to_close_id)

    def add_ips(self, profileid, twid, ip_as_obj, columns, role: str):
        """
        Function to add information about the an IP address
        The flow can go out of the IP (we are acting as Client) or into the IP
        (we are acting as Server)
        ip_as_obj: IP to add. It can be a dstIP or srcIP depending on the rol
        role: 'Client' or 'Server'
        This function does two things:
            1- Add the ip to this tw in this profile, counting how many times
            it was contacted, and storing it in the key 'DstIPs' or 'SrcIPs'
            in the hash of the profile
            2- Use the ip as a key to count how many times that IP was
            contacted on each port. We store it like this because its the
               pefect structure to detect vertical port scans later on
            3- Check if this IP has any detection in the threat intelligence
            module. The information is added by the module directly in the DB.
        """
        try:
            # Get the fields
            dport = columns['dport']
            sport = columns['sport']
            totbytes = columns['bytes']
            sbytes = columns['sbytes']
            pkts = columns['pkts']
            spkts = columns['spkts']
            state = columns['state']
            proto = columns['proto'].upper()
            daddr = columns['daddr']
            saddr = columns['saddr']
            starttime = columns['starttime']
            # Depending if the traffic is going out or not, we are Client or Server
            # Set the type of ip as Dst if we are a client, or Src if we are a server
            if role == 'Client':
                # We are receving and adding a destination address and a dst port
                type_host_key = 'Dst'
            elif role == 'Server':
                type_host_key = 'Src'
            #############
            # Store the Dst as IP address and notify in the channel
            # We send the obj but when accessed as str, it is automatically
            # converted to str
            self.setNewIP(str(ip_as_obj))
            #############
            # Try to find evidence for this ip, in case we need to report it
            # Ask the threat intelligence modules, using a channel, that we need info about this IP
            # The threat intelligence module will process it and store the info back in IPsInfo
            # Therefore both ips will be checked for each flow
            # Check destination ip
            data_to_send = {
                'ip': str(daddr),
                'profileid' : str(profileid),
                'twid' :  str(twid),
                'proto' : str(proto),
                'ip_state' : 'dstip'
            }
            data_to_send = json.dumps(data_to_send)
            self.publish('give_threat_intelligence',data_to_send)
            # Check source ip
            data_to_send = {
                'ip': str(saddr),
                'profileid' : str(profileid),
                'twid' :  str(twid),
                'proto' : str(proto),
                'ip_state' : 'srcip'
            }
            data_to_send = json.dumps(data_to_send)
            self.publish('give_threat_intelligence',data_to_send)
            if role == 'Client':
                # The profile corresponds to the src ip that received this flow
                # The dstip is here the one receiving data from your profile
                # So check the dst ip
                pass
            elif role == 'Server':
                # The profile corresponds to the dst ip that received this flow
                # The srcip is here the one sending data to your profile
                # So check the src ip
                pass
            #############
            # 1- Count the dstips, and store the dstip in the db of this profile+tw
            self.print('add_ips(): As a {}, add the {} IP {} to profile {}, twid {}'.format(role, type_host_key, str(ip_as_obj), profileid, twid), 0, 5)
            # Get the hash of the timewindow
            hash_id = profileid + self.separator + twid
            # Get the DstIPs data for this tw in this profile
            # The format is data['1.1.1.1'] = 3
            data = self.r.hget(hash_id, type_host_key + 'IPs')
            if not data:
                data = {}
            try:
                # Convert the json str to a dictionary
                data = json.loads(data)
                # Add 1 because we found this ip again
                self.print('add_ips(): Not the first time for this addr. Add 1 to {}'.format(str(ip_as_obj)), 0, 5)
                data[str(ip_as_obj)] += 1
                # Convet the dictionary to json
                data = json.dumps(data)
            except (TypeError, KeyError) as e:
                # There was no previous data stored in the DB
                self.print('add_ips(): First time for addr {}. Count as 1'.format(str(ip_as_obj)), 0, 5)
                data[str(ip_as_obj)] = 1
                # Convet the dictionary to json
                data = json.dumps(data)
            # Store the dstips in the dB
            self.r.hset(hash_id, type_host_key + 'IPs', str(data))
            #############
            # 2- Store, for each ip:
            # - Update how many times each individual DstPort was contacted
            # - Update the total flows sent by this ip
            # - Update the total packets sent by this ip
            # - Update the total bytes sent by this ip
            # Get the state. Established, NotEstablished
            summaryState = __database__.getFinalStateFromFlags(state, pkts)
            # Get the previous data about this key
            prev_data = self.getDataFromProfileTW(profileid, twid, type_host_key, summaryState, proto, role, 'IPs')
            try:
                innerdata = prev_data[str(ip_as_obj)]
                self.print('add_ips(): Adding for dst port {}. PRE Data: {}'.format(dport, innerdata), 0, 3)
                # We had this port
                # We need to add all the data
                innerdata['totalflows'] += 1
                innerdata['totalpkt'] += int(pkts)
                innerdata['totalbytes'] += int(totbytes)
                # Store for each dstip, the dstports
                temp_dstports= innerdata['dstports']
                try:
                    temp_dstports[str(dport)] += int(pkts)
                except KeyError:
                    # First time for this ip in the inner dictionary
                    temp_dstports[str(dport)] = int(pkts)
                innerdata['dstports'] = temp_dstports
                prev_data[str(ip_as_obj)] = innerdata
                self.print('add_ips() Adding for dst port {}. POST Data: {}'.format(dport, innerdata), 0, 3)
            except KeyError:
                # First time for this flow
                innerdata = {}
                innerdata['totalflows'] = 1
                innerdata['totalpkt'] = int(pkts)
                innerdata['totalbytes'] = int(totbytes)
                temp_dstports = {}
                temp_dstports[str(dport)] = int(pkts)
                innerdata['dstports'] = temp_dstports
                self.print('add_ips() First time for dst port {}. Data: {}'.format(dport, innerdata), 0, 3)
                prev_data[str(ip_as_obj)] = innerdata
            ###########
            # After processing all the features of the ip, store all the info in the database
            # Convert the dictionary to json
            data = json.dumps(prev_data)
            # Create the key for storing
            key_name = type_host_key + 'IPs' + role + proto.upper() + summaryState
            # Store this data in the profile hash
            self.r.hset(profileid + self.separator + twid, key_name, str(data))
            # Mark the tw as modified
            self.markProfileTWAsModified(profileid, twid, starttime)
        except Exception as inst:
            self.outputqueue.put('01|database|[DB] Error in add_ips in database.py')
            self.outputqueue.put('01|database|[DB] Type inst: {}'.format(type(inst)))
            self.outputqueue.put('01|database|[DB] Inst: {}'.format(inst))

    def refresh_data_tuples(self):
        """
        Go through all the tuples and refresh the data about the ipsinfo
        TODO
        """
        outtuples = self.getOutTuplesfromProfileTW()
        intuples = self.getInTuplesfromProfileTW()

    def add_tuple(self, profileid, twid, tupleid, data_tuple, role, starttime):
        """
        Add the tuple going in or out for this profile
        role: 'Client' or 'Server'
        """
        # If the traffic is going out it is part of our outtuples, if not, part of our intuples
        if role == 'Client':
            tuple_key = 'OutTuples'
        elif role == 'Server':
            tuple_key = 'InTuples'
        try:
            self.print('Add_tuple called with profileid {}, twid {}, tupleid {}, data {}'.format(profileid, twid, tupleid, data_tuple), 0, 5)
            # Get all the InTuples or OutTuples for this profileid in this TW
            hash_id = profileid + self.separator + twid
            data = self.r.hget(hash_id, tuple_key)
            # Separate the symbold to add and the previous data
            (symbol_to_add, previous_two_timestamps) = data_tuple
            if not data:
                # Must be str so we can convert later
                data = '{}'
            # Convert the json str to a dictionary
            data = json.loads(data)
            try:
                stored_tuple = data[tupleid]
                # Disasemble the input
                self.print('Not the first time for tuple {} as an {} for {} in TW {}. Add the symbol: {}. Store previous_times: {}. Prev Data: {}'.format(tupleid, tuple_key, profileid, twid, symbol_to_add, previous_two_timestamps, data), 0, 5)
                # Get the last symbols of letters in the DB
                prev_symbols = data[tupleid][0]
                # Add it to form the string of letters
                new_symbol = prev_symbols + symbol_to_add
                # Bundle the data together
                new_data = (new_symbol, previous_two_timestamps)
                # analyze behavioral model with lstm model if the length is divided by 3 - so we send when there is 3 more characters added
                if len(new_symbol) % 3 == 0:
                    self.publish('new_letters', new_symbol + '-' + profileid + '-' + twid + '-' + str(tupleid))
                data[tupleid] = new_data
                self.print('\tLetters so far for tuple {}: {}'.format(tupleid, new_symbol), 0, 6)
                data = json.dumps(data)
            except (TypeError, KeyError) as e:
                # TODO check that this condition is triggered correctly only for the first case and not the rest after...
                # There was no previous data stored in the DB
                self.print('First time for tuple {} as an {} for {} in TW {}'.format(tupleid, tuple_key, profileid, twid), 0, 5)
                # Here get the info from the ipinfo key
                new_data = (symbol_to_add, previous_two_timestamps)
                data[tupleid] = new_data
                # Convet the dictionary to json
                data = json.dumps(data)
            # Store the new data on the db
            self.r.hset(hash_id, tuple_key, str(data))
            # Mark the tw as modified
            self.markProfileTWAsModified(profileid, twid, starttime)
        except Exception as inst:
            self.outputqueue.put('01|database|[DB] Error in add_tuple in database.py')
            self.outputqueue.put('01|database|[DB] Type inst: {}'.format(type(inst)))
            self.outputqueue.put('01|database|[DB] Inst: {}'.format(inst))
            self.outputqueue.put('01|database|[DB] {}'.format(traceback.format_exc()))

    def add_port(self, profileid: str, twid: str, ip_address: str, columns: dict, role: str, port_type: str):
        """
        Store info learned from ports for this flow
        The flow can go out of the IP (we are acting as Client) or into the IP (we are acting as Server)
        role: 'Client' or 'Server'. Client also defines that the flow is going out, Server that is going in
        port_type: 'Dst' or 'Src'. Depending if this port was a destination port or a source port
        """
        try:
            # Extract variables from columns
            dport = columns['dport']
            sport = columns['sport']
            totbytes = columns['bytes']
            sbytes = columns['sbytes']
            pkts = columns['pkts']
            spkts = columns['spkts']
            state = columns['state']
            proto = columns['proto'].upper()
            daddr = columns['daddr']
            saddr = columns['saddr']
            starttime = columns['starttime']
            # Choose which port to use based if we were asked Dst or Src
            if port_type == 'Dst':
                port = str(dport)
            elif port_type == 'Src':
                port = str(sport)
            # If we are the Client, we want to store the dstips only
            # If we are the Server, we want to store the srcips only
            # This is the only combination that makes sense.
            if role == 'Client':
                ip_key = 'dstips'
            elif role == 'Server':
                ip_key = 'srcips'
            # Get the state. Established, NotEstablished
            summaryState = __database__.getFinalStateFromFlags(state, pkts)
            # Key
            key_name = port_type + 'Ports' + role + proto + summaryState
            #self.print('add_port(): As a {} storing info about {} port {} for {}. Key: {}.'.format(role, port_type, port, profileid, key_name), 0, 3)
            prev_data = self.getDataFromProfileTW(profileid, twid, port_type, summaryState, proto, role, 'Ports')
            try:
                innerdata = prev_data[port]
                innerdata['totalflows'] += 1
                innerdata['totalpkt'] += int(pkts)
                innerdata['totalbytes'] += int(totbytes)
                temp_dstips = innerdata[ip_key]
                try:
                    temp_dstips[str(ip_address)] += int(pkts)
                except KeyError:
                    temp_dstips[str(ip_address)] = int(pkts)
                innerdata[ip_key] = temp_dstips
                prev_data[port] = innerdata
                self.print('add_port(): Adding this new info about port {} for {}. Key: {}. NewData: {}'.format(port, profileid, key_name, innerdata), 0, 3)
            except KeyError:
                # First time for this flow
                innerdata = {}
                innerdata['totalflows'] = 1
                innerdata['totalpkt'] = int(pkts)
                innerdata['totalbytes'] = int(totbytes)
                temp_dstips = {}
                temp_dstips[str(ip_address)] = int(pkts)
                innerdata[ip_key] = temp_dstips
                prev_data[port] = innerdata
                self.print('add_port(): First time for port {} for {}. Key: {}. Data: {}'.format(port, profileid, key_name, innerdata), 0, 3)
            # self.outputqueue.put('01|database|[DB] {} '.format(ip_address))
            # Convet the dictionary to json
            data = json.dumps(prev_data)
            self.print('add_port(): Storing info about port {} for {}. Key: {}. Data: {}'.format(port, profileid, key_name, prev_data), 0, 3)
            # Store this data in the profile hash
            hash_key = profileid + self.separator + twid
            self.r.hset(hash_key, key_name, str(data))
            # Mark the tw as modified
            self.markProfileTWAsModified(profileid, twid, starttime)
        except Exception as inst:
            self.outputqueue.put('01|database|[DB] Error in add_port in database.py')
            self.outputqueue.put('01|database|[DB] Type inst: {}'.format(type(inst)))
            self.outputqueue.put('01|database|[DB] Inst: {}'.format(inst))

    def get_data_from_profile_tw(self, hash_key: str, key_name: str):
        try:
            """
            key_name = [Src,Dst] + [Port,IP] + [Client,Server] + [TCP,UDP, ICMP, ICMP6] + [Established, NotEstablihed]  
            Example: key_name = 'SrcPortClientTCPEstablished'
            """
            data = self.r.hget(hash_key, key_name)
            value = {}
            if data:
                portdata = json.loads(data)
                value = portdata
            return value
        except Exception as inst:
            self.outputqueue.put('01|database|[DB] Error in getDataFromProfileTW in database.py')
            self.outputqueue.put('01|database|[DB] Type inst: {}'.format(type(inst)))
            self.outputqueue.put('01|database|[DB] Inst: {}'.format(inst))

    def getOutTuplesfromProfileTW(self, profileid, twid):
        """ Get the out tuples """
        data = self.r.hget(profileid + self.separator + twid, 'OutTuples')
        return data

    def getInTuplesfromProfileTW(self, profileid, twid):
        """ Get the in tuples """
        data = self.r.hget(profileid + self.separator + twid, 'InTuples')
        return data

    def getFinalStateFromFlags(self, state, pkts):
        """
        Analyze the flags given and return a summary of the state. Should work with Argus and Bro flags
        We receive the pakets to distinguish some Reset connections
        """
        try:
            #self.outputqueue.put('06|database|[DB]: State received {}'.format(state))
            pre = state.split('_')[0]
            try:
                # Try suricata states
                """
                 There are different states in which a flow can be. 
                 Suricata distinguishes three flow-states for TCP and two for UDP. For TCP,     
                 these are: New, Established and Closed,for UDP only new and established.   
                 For each of these states Suricata can employ different timeouts.   
                 """
                if 'new' in state or 'established' in state:
                    return 'Established'
                elif 'closed' in state:
                    return 'NotEstablished'
                # We have varius type of states depending on the type of flow.
                # For Zeek
                if 'S0' in state or 'REJ' in state or 'RSTOS0' in state or 'RSTRH' in state or 'SH' in state or 'SHR' in state:
                    return 'NotEstablished'
                elif 'S1' in state or 'SF' in state or 'S2' in state or 'S3' in state or 'RSTO' in state or 'RSTP' in state or 'OTH' in state:
                    return 'Established'
                # For Argus
                suf = state.split('_')[1]
                if 'S' in pre and 'A' in pre and 'S' in suf and 'A' in suf:
                    """
                    Examples:
                    SA_SA
                    SR_SA
                    FSRA_SA
                    SPA_SPA
                    SRA_SPA
                    FSA_FSA
                    FSA_FSPA
                    SAEC_SPA
                    SRPA_SPA
                    FSPA_SPA
                    FSRPA_SPA
                    FSPA_FSPA
                    FSRA_FSPA
                    SRAEC_SPA
                    FSPA_FSRPA
                    FSAEC_FSPA
                    FSRPA_FSPA
                    SRPAEC_SPA
                    FSPAEC_FSPA
                    SRPAEC_FSRPA
                    """
                    return 'Established'
                elif 'PA' in pre and 'PA' in suf:
                    # Tipical flow that was reported in the middle
                    """
                    Examples:
                    PA_PA
                    FPA_FPA
                    """
                    return 'Established'
                elif 'ECO' in pre:
                    return 'ICMP Echo'
                elif 'ECR' in pre:
                    return 'ICMP Reply'
                elif 'URH' in pre:
                    return 'ICMP Host Unreachable'
                elif 'URP' in pre:
                    return 'ICMP Port Unreachable'
                else:
                    """
                    Examples:
                    S_RA
                    S_R
                    A_R
                    S_SA
                    SR_SA
                    FA_FA
                    SR_RA
                    SEC_RA
                    """
                    return 'NotEstablished'
            except IndexError:
                # suf does not exist, which means that this is some ICMP or no response was sent for UDP or TCP
                if 'ECO' in pre:
                    # ICMP
                    return 'Established'
                elif 'UNK' in pre:
                    # ICMP6 unknown upper layer
                    return 'Established'
                elif 'CON' in pre:
                    # UDP
                    return 'Established'
                elif 'INT' in pre:
                    # UDP trying to connect, NOT preciselly not established but also NOT 'Established'. So we considered not established because there
                    # is no confirmation of what happened.
                    return 'NotEstablished'
                elif 'EST' in pre:
                    # TCP
                    return 'Established'
                elif 'RST' in pre:
                    # TCP. When -z B is not used in argus, states are single words. Most connections are reseted when finished and therefore are established
                    # It can happen that is reseted being not established, but we can't tell without -z b.
                    # So we use as heuristic the amount of packets. If <=3, then is not established because the OS retries 3 times.
                    if int(pkts) <= 3:
                        return 'NotEstablished'
                    else:
                        return 'Established'
                elif 'FIN' in pre:
                    # TCP. When -z B is not used in argus, states are single words. Most connections are finished with FIN when finished and therefore are established
                    # It can happen that is finished being not established, but we can't tell without -z b.
                    # So we use as heuristic the amount of packets. If <=3, then is not established because the OS retries 3 times.
                    if int(pkts) <= 3:
                        return 'NotEstablished'
                    else:
                        return 'Established'
                else:
                    """
                    Examples:
                    S_
                    FA_
                    PA_
                    FSA_
                    SEC_
                    SRPA_
                    """
                    return 'NotEstablished'
            self.outputqueue.put('01|database|[DB] Funcion getFinalStateFromFlags() We didnt catch the state. We should never be here')
            return None
        except Exception as inst:
            self.outputqueue.put('01|database|[DB] Error in getFinalStateFromFlags() in database.py')
            self.outputqueue.put('01|database|[DB] Type inst: {}'.format(type(inst)))
            self.outputqueue.put('01|database|[DB] Inst: {}'.format(inst))
            self.print(traceback.format_exc())

    def getFieldSeparator(self):
        """ Return the field separator """
        return self.separator

    def setEvidence(self, type_detection, detection_info, type_evidence,
                    threat_level, confidence, description, profileid='', twid='',):
        """
        Set the evidence for this Profile and Timewindow.
        Parameters:
            key: This is how your evidences are grouped. E.g. if you are detecting horizontal port scans,
                 then this would be the port used. The idea is that you can later update
                 this specific detection when it evolves. Examples of keys are:
                 'dport:1234' for all the evidences regarding this dport,
                 'dip:1.1.1.1' for all the evidences regarding that dst ip
        type_evidence: determine the type of evidenc. E.g. PortScan, ThreatIntelligence
        threat_level: determine the importance of the evidence.
        confidence: determine the confidence of the detection. (How sure you are that this is what you say it is.)
        Example:
        The evidence is stored as a dict.
        {
            'dport:32432:PortScanType1': [confidence, threat_level, 'Super complicated portscan on port 32432'],
            'dip:10.0.0.1:PortScanType2': [confidence, threat_level, 'Horizontal port scan on ip 10.0.0.1']
            'dport:454:Attack3': [confidence, threat_level, 'Buffer Overflow']
        }
        """
        # Check if we have and get the current evidence stored in the DB fot this profileid in this twid
        current_evidence = self.getEvidenceForTW(profileid, twid)
        if current_evidence:
            current_evidence = json.loads(current_evidence)
        else:
            current_evidence = {}
        # Prepare key for a new evidence
        key = dict()
        key['type_detection'] = type_detection
        key['detection_info'] = detection_info
        key['type_evidence'] = type_evidence
        #Prepare data for a new evidence
        data = dict()
        data['confidence']= confidence
        data['threat_level'] = threat_level
        data['description'] = description
        # key uses dictionary format, so it needs to be converted to json to work as a dict key.
        key_json = json.dumps(key)
        current_evidence[key_json] = data
        current_evidence_json = json.dumps(current_evidence)
        # Set evidence in the database.
        self.r.hset(profileid + self.separator + twid, 'Evidence', str(current_evidence_json))
        self.r.hset('evidence'+profileid, twid, current_evidence_json)

        evidence_to_send = {
            'profileid': str(profileid),
            'twid': str(twid),
            'key': key,
            'data': data
        }
        evidence_to_send = json.dumps(evidence_to_send)
        self.publish('evidence_added', evidence_to_send)

    def getEvidenceForTW(self, profileid, twid):
        """ Get the evidence for this TW for this Profile """
        data = self.r.hget(profileid + self.separator + twid, 'Evidence')
        return data

    def checkBlockedProfTW(self, profileid, twid):
        """
        Check if profile and timewindow is blocked
        """
        res = self.r.sismember('BlockedProfTW', profileid + self.separator + twid)
        return res

    def set_first_stage_ensembling_label_to_flow(self, profileid, twid, uid, ensembling_label):
        """
        Add a final label to the flow
        """
        flow = self.get_flow(profileid, twid, uid)
        if flow:
            data = json.loads(flow[uid])
            data['1_ensembling_label'] = ensembling_label
            data = json.dumps(data)
            self.r.hset(profileid + self.separator + twid + self.separator + 'flows', uid, data)

    def set_module_label_to_flow(self, profileid, twid, uid, module_name, module_label):
        """
        Add a module label to the flow
        """
        flow = self.get_flow(profileid, twid, uid)
        if flow:
            data = json.loads(flow[uid])
            # here we dont care if add new module lablel or changing existing one
            data['module_labels'][module_name] = module_label
            data = json.dumps(data)
            self.r.hset(profileid + self.separator + twid + self.separator + 'flows', uid, data)

    def get_module_labels_from_flow(self, profileid, twid, uid):
        """
        Get the label from the flow
        """
        flow = self.get_flow(profileid, twid, uid)
        if flow:
            data = json.loads(flow[uid])
            labels = data['module_labels']
            return labels
        else:
            return {}

    def markProfileTWAsBlocked(self, profileid, twid):
        """ Add this profile and tw to the list of blocked """
        self.r.sadd('BlockedProfTW', profileid + self.separator + twid)

    def getBlockedProfTW(self):
        """ Return all the list of blocked tws """
        data = self.r.smembers('BlockedProfTW')
        return data

    def getDomainData(self, domain):
        """
        Return information about this domain
        Returns a dictionary or False if there is no domain in the database
        We need to separate these three cases:
        1- Domain is in the DB without data. Return empty dict.
        2- Domain is in the DB with data. Return dict.
        3- Domain is not in the DB. Return False
        """
        data = self.rcache.hget('DomainsInfo', domain)
        if data or data == {}:
            # This means the domain was in the database, with or without data
            # Case 1 and 2
            # Convert the data
            data = json.loads(data)
            # print(f'In the DB: Domain {domain}, and data {data}')
        else:
            # The Domain was not in the DB
            # Case 3
            data = False
            # print(f'In the DB: Domain {domain}, and data {data}')
        return data

    def getIPData(self, ip):
        """
        Return information about this IP
        Returns a dictionary or False if there is no IP in the database
        We need to separate these three cases:
        1- IP is in the DB without data. Return empty dict.
        2- IP is in the DB with data. Return dict.
        3- IP is not in the DB. Return False
        """
        data = self.rcache.hget('IPsInfo', ip)
        if data:
            # This means the IP was in the database, with or without data
            # Convert the data
            data = json.loads(data)
            # print(f'In the DB: IP {ip}, and data {data}')
        else:
            # The IP was not in the DB
            data = False
            # print(f'In the DB: IP {ip}, and data {data}')
        return data

    def getURLData(self,url):
        """
        Return information about this URL
        Returns a dictionary or False if there is no IP in the database
        We need to separate these three cases:
        1- IP is in the DB without data. Return empty dict.
        2- IP is in the DB with data. Return dict.
        3- IP is not in the DB. Return False
        """
        data = self.rcache.hget('URLsInfo', url)
        if data:
            # This means the URL was in the database, with or without data
            # Convert the data
            data = json.loads(data)
        else:
            # The IP was not in the DB
            data = False
        return data

    def getallIPs(self):
        """ Return list of all IPs in the DB """
        data = self.rcache.hgetall('IPsInfo')
        # data = json.loads(data)
        return data

    def getallURLs(self):
        """ Return list of all URLs in the DB """
        data = self.rcache.hgetall('URLsInfo')
        # data = json.loads(data)
        return data

    def setNewDomain(self, domain: str):
        """
        1- Stores this new domain in the Domains hash
        2- Publishes in the channels that there is a new domain, and that we want
            data from the Threat Intelligence modules
        """
        data = self.getDomainData(domain)
        if data is False:
            # If there is no data about this domain
            # Set this domain for the first time in the IPsInfo
            # Its VERY important that the data of the first time we see a domain
            # must be '{}', an empty dictionary! if not the logic breaks.
            # We use the empty dictionary to find if a domain exists or not
            self.rcache.hset('DomainsInfo', domain, '{}')
            # Publish that there is a new IP ready in the channel
            self.publish('new_dns', domain)

    def setNewIP(self, ip: str):
        """
        1- Stores this new IP in the IPs hash
        2- Publishes in the channels that there is a new IP, and that we want
            data from the Threat Intelligence modules
        Sometimes it can happend that the ip comes as an IP object, but when
        accessed as str, it is automatically
        converted to str
        """
        data = self.getIPData(ip)
        if data is False:
            # If there is no data about this IP
            # Set this IP for the first time in the IPsInfo
            # Its VERY important that the data of the first time we see an IP
            # must be '{}', an empty dictionary! if not the logic breaks.
            # We use the empty dictionary to find if an IP exists or not
            self.rcache.hset('IPsInfo', ip, '{}')
            # Publish that there is a new IP ready in the channel
            self.publish('new_ip', ip)

    def setNewURL(self, url: str):
        """
        1- Stores this new URL in the URLs hash
        2- Publishes in the channels that there is a new URL, and that we want
            data from the Threat Intelligence modules
        """
        data = self.getURLData(url)
        if data is False:
            # If there is no data about this URL
            # Set this URL for the first time in the URLsInfo
            # Its VERY important that the data of the first time we see a URL
            # must be '{}', an empty dictionary! if not the logic breaks.
            # We use the empty dictionary to find if an URL exists or not
            self.rcache.hset('URLsInfo', url, '{}')


    def getIP(self, ip):
        """ Check if this ip is the hash of the profiles! """
        data = self.rcache.hget('IPsInfo', ip)
        if data:
            return True
        else:
            return False

    def getURL(self,url):
        """ Check if this url is the hash of the profiles! """
        data = self.rcache.hget('URLsInfo', url)
        if data:
            return True
        else:
            return False

    def setInfoForDomains(self, domain: str, domaindata: dict):
        """
        Store information for this domain
        We receive a dictionary, such as {'geocountry': 'rumania'} that we are
        going to store for this domain
        If it was not there before we store it. If it was there before, we
        overwrite it
        """
        # Get the previous info already stored
        data = self.getDomainData(domain)
        if not data:
            # This domain is not in the dictionary, add it first:
            self.setNewDomain(domain)
            # Now get the data, which should be empty, but just in case
            data = self.getDomainData(domain)
        for key in iter(domaindata):
            # domaindata can be {'VirusTotal': [1,2,3,4], 'Malicious': ""}
            # domaindata can be {'VirusTotal': [1,2,3,4]}
            # I think we dont need this anymore of the conversion
            if type(data) == str:
                # Convert the str to a dict
                data = json.loads(data)
            data_to_store = domaindata[key]
            # If there is data previously stored, check if we have
            # this key already
            try:
                # If the key is already stored, do not modify it
                # Check if this decision is ok! or we should modify
                # the data
                _ = data[key]
            except KeyError:
                # There is no data for they key so far. Add it
                data[key] = data_to_store
                newdata_str = json.dumps(data)
                self.rcache.hset('DomainsInfo', domain, newdata_str)
                # Publish the changes
                self.r.publish('dns_info_change', domain)

    def setInfoForIPs(self, ip: str, ipdata: dict):
        """
        Store information for this IP
        We receive a dictionary, such as {'geocountry': 'rumania'} that we are
        going to store for this IP.
        If it was not there before we store it. If it was there before, we
        overwrite it
        """
        # Get the previous info already stored
        data = self.getIPData(ip)
        if data is False:
            # This IP is not in the dictionary, add it first:
            self.setNewIP(ip)
            # Now get the data, which should be empty, but just in case
            data = self.getIPData(ip)

        for key in iter(ipdata):
            data_to_store = ipdata[key]
            # If there is data previously stored, check if we have this key already
            try:
                # We modify value in any case, because there might be new info
                _ = data[key]
            except KeyError:
                # There is no data for they key so far.
                # Publish the changes
                self.r.publish('ip_info_change', ip)
            data[key] = data_to_store
            newdata_str = json.dumps(data)
            self.rcache.hset('IPsInfo', ip, newdata_str)

    def setInfoForURLs(self, url: str, urldata: dict):
        """
        Store information for this URL
        We receive a dictionary, such as {'VirusTotal': {'URL':score}} that we are
        going to store for this IP.
        If it was not there before we store it. If it was there before, we
        overwrite it
        """
        data = self.getURLData(url)
        if data is False:
            # This URL is not in the dictionary, add it first:
            self.setNewURL(url)
            # Now get the data, which should be empty, but just in case
            data = self.getIPData(url)
        # for now the urldata dict has only one key 'score',
        # stored it as a dict to add to it later if we need more info from vt
        # empty dicts evaluate to False
        dict_has_keys = bool(data)
        if dict_has_keys:
            # loop through old data found in the db
            for key in iter(data):
                # Get the new data that has the same key
                data_to_store = urldata[key]
                # If there is data previously stored, check if we have this key already
                try:
                    # We modify value in any case, because there might be new info
                    _ = data[key]
                except KeyError:
                    # There is no data for the key so far.
                    pass
                    # Publish the changes
                    # self.r.publish('url_info_change', url)
                data[key] = data_to_store
                newdata_str = json.dumps(data)
                self.rcache.hset('URLsInfo', url, newdata_str)
        else:
            # URL found in the database but has no keys , set the keys now
            urldata = json.dumps(urldata)
            self.rcache.hset('URLsInfo', url, urldata)

    def subscribe(self, channel):
        """ Subscribe to channel """
        # For when a TW is modified
        pubsub = self.r.pubsub()
<<<<<<< HEAD
        if 'tw_modified' in channel:
            pubsub.subscribe(channel)
        elif 'evidence_added' in channel:
            pubsub.subscribe(channel)
        elif 'new_ip' in channel:
            pubsub.subscribe(channel)
        elif 'new_flow' in channel:
            pubsub.subscribe(channel)
        elif 'new_dns' in channel:
            pubsub.subscribe(channel)
        elif 'new_dns_flow' in channel:
            pubsub.subscribe(channel)
        elif 'new_http' in channel:
            pubsub.subscribe(channel)
        elif 'new_ssl' in channel:
            pubsub.subscribe(channel)
        elif 'new_profile' in channel:
            pubsub.subscribe(channel)
        elif 'give_threat_intelligence' in channel:
            pubsub.subscribe(channel)
        elif 'new_letters' in channel:
            pubsub.subscribe(channel)
        elif 'ip_info_change' in channel:
            pubsub.subscribe(channel)
        elif 'dns_info_change' in channel:
            pubsub.subscribe(channel)
        elif 'tw_closed' in channel:
            pubsub.subscribe(channel)
        elif 'core_messages' in channel:
            pubsub.subscribe(channel)
        elif 'new_blocking' in channel:
            pubsub.subscribe(channel)
        elif 'new_ssh' in channel:
            pubsub.subscribe(channel)
        elif 'new_notice' in channel:
            pubsub.subscribe(channel)
=======
        supported_channels = ['tw_modified' , 'evidence_added' , 'new_ip' ,  'new_flow' , 'new_dns', 'new_dns_flow','new_http', 'new_ssl' , 'new_profile',\
                    'give_threat_intelligence', 'new_letters', 'ip_info_change', 'dns_info_change', 'dns_info_change', 'tw_closed', 'core_messages',\
                    'new_blocking', 'new_ssh']
        for supported_channel in supported_channels:
            if supported_channel in channel:
                pubsub.subscribe(channel)
                break
>>>>>>> 1f6e8e1c
        return pubsub

    def publish(self, channel, data):
        """ Publish something """
        self.r.publish(channel, data)

    def publish_stop(self):
        """ Publish stop command to terminate slips """
        all_channels_list = self.r.pubsub_channels()
        self.print('Sending the stop signal to all listeners', 3, 3)
        for channel in all_channels_list:
            self.r.publish(channel, 'stop_process')

    def get_all_flows_in_profileid_twid(self, profileid, twid):
        """
        Return a list of all the flows in this profileid and twid
        """
        data = self.r.hgetall(profileid + self.separator + twid + self.separator + 'flows')
        if data:
            return data

    def get_all_flows(self):
        """
        Returns a list with all the flows in all profileids and twids
        Each position in the list is a dictionary of flows.
        """
        data = []
        for profileid in self.getProfiles():
            for (twid, time) in self.getTWsfromProfile(profileid):
                temp = self.get_all_flows_in_profileid_twid(profileid, twid)
                if temp:
                    data.append(temp)
        return data

    def get_flow(self, profileid, twid, uid):
        """
        Returns the flow in the specific time
        The format is a dictionary
        """
        data = {}
        temp = self.r.hget(profileid + self.separator + twid + self.separator + 'flows', uid)
        data[uid] = temp
        # Get the dictionary format
        return data

    def get_labels(self):
        """ Return the amount of each label so far """
        return self.r.zrange('labels', 0, -1, withscores=True)

    def add_flow(self, profileid='', twid='', stime='', dur='', saddr='', sport='', daddr='', dport='', proto='', state='', pkts='', allbytes='', spkts='', sbytes='', appproto='', uid='', label=''):
        """
        Function to add a flow by interpreting the data. The flow is added to the correct TW for this profile.
        The profileid is the main profile that this flow is related too.
        """
        data = {}
        # data['uid'] = uid
        data['ts'] = stime
        data['dur'] = dur
        data['saddr'] = saddr
        data['sport'] = sport
        data['daddr'] = daddr
        data['dport'] = dport
        data['proto'] = proto
        # Store the interpreted state, not the raw one
        summaryState = __database__.getFinalStateFromFlags(state, pkts)
        data['origstate'] = state
        data['state'] = summaryState
        data['pkts'] = pkts
        data['allbytes'] = allbytes
        data['spkts'] = spkts
        data['sbytes'] = sbytes
        data['appproto'] = appproto
        data['label'] = label
        # when adding a flow, there are still no labels ftom other modules, so the values is empty dictionary
        data['module_labels'] = {}
        # Convert to json string
        data = json.dumps(data)
        # Store in the hash 10.0.0.1_timewindow1, a key uid, with data
        value = self.r.hset(profileid + self.separator + twid + self.separator + 'flows', uid, data)
        if value:
            # The key was not there before. So this flow is not repeated
            # Store the label in our uniq set, and increment it by 1
            if label:
                self.r.zincrby('labels', 1, label)
            # We can publish the flow directly without asking for it, but its good to maintain the format given by the get_flow() function.
            flow = self.get_flow(profileid, twid, uid)
            # Get the dictionary and convert to json string
            flow = json.dumps(flow)
            # Prepare the data to publish.
            to_send = {}
            to_send['profileid'] = profileid
            to_send['twid'] = twid
            to_send['flow'] = flow
            to_send['stime'] = stime
            to_send = json.dumps(to_send)
            self.publish('new_flow', to_send)

    def add_out_ssl(self, profileid, twid, daddr_as_obj, dport, flowtype, uid,
                    version, cipher, resumed, established, cert_chain_fuids,
                    client_cert_chain_fuids, subject, issuer, validation_status, curve, server_name):
        """
        Store in the DB an ssl request
        All the type of flows that are not netflows are stored in a separate hash ordered by uid.
        The idea is that from the uid of a netflow, you can access which other type of info is related to that uid
        """
        data = {}
        data['uid'] = uid
        data['type'] = flowtype
        data['version'] = version
        data['cipher'] = cipher
        data['resumed'] = resumed
        data['established'] = established
        data['cert_chain_fuids'] = cert_chain_fuids
        data['client_cert_chain_fuids'] = client_cert_chain_fuids
        data['subject'] = subject
        data['issuer'] = issuer
        data['validation_status'] = validation_status
        data['curve'] = curve
        data['server_name'] = server_name
        data['daddr'] = str(daddr_as_obj)
        data['dport'] = dport
        # Convert to json string
        data = json.dumps(data)
        self.r.hset(profileid + self.separator + twid + self.separator + 'altflows', uid, data)
        to_send = {}
        to_send['profileid'] = profileid
        to_send['twid'] = twid
        to_send['flow'] = data
        to_send = json.dumps(to_send)
        self.publish('new_ssl', to_send)
        self.print('Adding SSL flow to DB: {}'.format(data), 5, 0)
        # Check if the server_name (SNI) is detected by the threat intelligence. Empty field in the end, cause we have extrafield for the IP.
        # If server_name is not empty, set in the IPsInfo and send to TI
        if server_name:
            # Save new server name in the IPInfo. There might be several server_name per IP.
            ipdata = self.getIPData(str(daddr_as_obj))
            if ipdata:
                sni_ipdata = ipdata.get('SNI', [])
            else:
                sni_ipdata = []

            SNI_port = {'server_name':server_name, 'dport':dport}
            # We do not want any duplicates.
            if SNI_port not in sni_ipdata:
                sni_ipdata.append(SNI_port)
            self.setInfoForIPs(str(daddr_as_obj), {'SNI':sni_ipdata})

            # We are giving only new server_name to the threat_intelligence module.
            data_to_send = {
                'server_name' : server_name,
                'profileid' : str(profileid),
                'twid': str(twid)
            }
            data_to_send = json.dumps(data_to_send)
            self.publish('give_threat_intelligence',data_to_send)

    def add_out_http(self, profileid, twid, flowtype, uid, method, host, uri, version, user_agent, request_body_len, response_body_len, status_code, status_msg, resp_mime_types, resp_fuids):
        """
        Store in the DB a http request
        All the type of flows that are not netflows are stored in a separate hash ordered by uid.
        The idea is that from the uid of a netflow, you can access which other type of info is related to that uid
        """
        data = {}
        data['uid'] = uid
        data['type'] = flowtype
        data['method'] = method
        data['host'] = host
        data['uri'] = uri
        data['version'] = version
        data['user_agent'] = user_agent
        data['request_body_len'] = request_body_len
        data['response_body_len'] = response_body_len
        data['status_code'] = status_code
        data['status_msg'] = status_msg
        data['resp_mime_types'] = resp_mime_types
        data['resp_fuids'] = resp_fuids
        # Convert to json string
        data = json.dumps(data)
        self.r.hset(profileid + self.separator + twid + self.separator + 'altflows', uid, data)
        to_send = {}
        to_send['profileid'] = profileid
        to_send['twid'] = twid
        to_send['flow'] = data
        to_send = json.dumps(to_send)
        self.publish('new_http', to_send)
        self.print('Adding HTTP flow to DB: {}'.format(data), 5, 0)
        # Check if the host domain is detected by the threat intelligence. Empty field in the end, cause we have extrafield for the IP.
        data_to_send = {
                'host': host,
                'profileid' : str(profileid),
                'twid' :  str(twid)
            }
        data_to_send = json.dumps(data_to_send)
        self.publish('give_threat_intelligence',data_to_send)

    def add_out_ssh(self, profileid, twid, flowtype, uid, ssh_version, auth_attempts, auth_success, client, server, cipher_alg, mac_alg, compression_alg, kex_alg, host_key_alg, host_key):
        """
        Store in the DB a SSH request
        All the type of flows that are not netflows are stored in a
        separate hash ordered by uid.
        The idea is that from the uid of a netflow, you can access which
        other type of info is related to that uid
        """
        #  {"client":"SSH-2.0-OpenSSH_8.1","server":"SSH-2.0-OpenSSH_7.5p1 Debian-5","cipher_alg":"chacha20-pol y1305@openssh.com","mac_alg":"umac-64-etm@openssh.com","compression_alg":"zlib@openssh.com","kex_alg":"curve25519-sha256","host_key_alg":"ecdsa-sha2-nistp256","host_key":"de:04:98:42:1e:2a:06:86:5b:f0:5b:e3:65:9f:9d:aa"}
        data = {}
        data['uid'] = uid
        data['type'] = flowtype
        data['version'] = ssh_version
        data['auth_attempts'] = auth_attempts
        data['auth_success'] = auth_success
        data['client'] = client
        data['server'] = server
        data['cipher_alg'] = cipher_alg
        data['mac_alg'] = mac_alg
        data['compression_alg'] = compression_alg
        data['kex_alg'] = kex_alg
        data['host_key_alg'] = host_key_alg
        data['host_key'] = host_key
        # Convert to json string
        data = json.dumps(data)
        # Set the dns as alternative flow
        self.r.hset(profileid + self.separator + twid + self.separator + 'altflows', uid, data)
        # Publish the new dns received
        to_send = {}
        to_send['profileid'] = profileid
        to_send['twid'] = twid
        to_send['flow'] = data
        to_send = json.dumps(to_send)
        # publish a dns with its flow
        self.publish('new_ssh', to_send)
        self.print('Adding SSH flow to DB: {}'.format(data), 5, 0)
        # Check if the dns is detected by the threat intelligence. Empty field in the end, cause we have extrafield for the IP.

    def add_out_notice(self,profileid, twid, daddr, sport, dport, note, msg):
        """" Send notice.log data to new_notice channel to look for self-signed certificates """
        data = {
            'daddr' :  daddr,
            'sport' :  sport,
            'dport' :  dport,
            'note'  :  note,
            'msg'   :  msg,
        }
        data = json.dumps(data) # this is going to be sent inside another dict
        to_send = {}
        to_send['profileid'] = profileid
        to_send['twid'] = twid
        to_send['flow'] = data
        to_send = json.dumps(to_send)
        self.publish('new_notice', to_send)
        self.print('Adding notice flow to DB: {}'.format(data), 5, 0)

    def add_out_dns(self, profileid, twid, flowtype, uid, query, qclass_name, qtype_name, rcode_name, answers, ttls):
        """
        Store in the DB a DNS request
        All the type of flows that are not netflows are stored in a separate hash ordered by uid.
        The idea is that from the uid of a netflow, you can access which other type of info is related to that uid
        """
        data = {}
        data['uid'] = uid
        data['type'] = flowtype
        data['query'] = query
        data['qclass_name'] = qclass_name
        data['qtype_name'] = qtype_name
        data['rcode_name'] = rcode_name
        data['answers'] = answers
        data['ttls'] = ttls
        # Convert to json string
        data = json.dumps(data)
        # Set the dns as alternative flow
        self.r.hset(profileid + self.separator + twid + self.separator + 'altflows', uid, data)
        # Publish the new dns received
        to_send = {}
        to_send['profileid'] = profileid
        to_send['twid'] = twid
        to_send['flow'] = data
        to_send = json.dumps(to_send)
        #publish a dns with its flow
        self.publish('new_dns_flow', to_send)
        self.print('Adding DNS flow to DB: {}'.format(data), 5,0)
        # Check if the dns is detected by the threat intelligence. Empty field in the end, cause we have extrafield for the IP.
        data_to_send = {
                'query': str(query),
                'profileid' : str(profileid),
                'twid' :  str(twid),
            }
        data_to_send = json.dumps(data_to_send)
        self.publish('give_threat_intelligence',data_to_send)

    def get_altflow_from_uid(self, profileid, twid, uid):
        """ Given a uid, get the alternative flow realted to it """
        return self.r.hget(profileid + self.separator + twid + self.separator + 'altflows', uid)

    def add_timeline_line(self, profileid, twid, data, timestamp):
        """ Add a line to the time line of this profileid and twid """
        self.print('Adding timeline for {}, {}: {}'.format(profileid, twid, data), 4, 0)
        key = str(profileid + self.separator + twid + self.separator + 'timeline')
        data = json.dumps(data)
        mapping = {}
        mapping[data] = timestamp
        self.r.zadd(key, mapping)
        # Mark the tw as modified since the timeline line is new data in the TW
        self.markProfileTWAsModified(profileid, twid, timestamp='')

    def get_timeline_last_line(self, profileid, twid):
        """ Add a line to the time line of this profileid and twid """
        key = str(profileid + self.separator + twid + self.separator + 'timeline')
        data = self.r.zrange(key, -1, -1)
        return data

    def get_timeline_last_lines(self, profileid, twid, first_index: int) -> Tuple[str, int]:
        """ Get only the new items in the timeline."""
        key = str(profileid + self.separator + twid + self.separator + 'timeline')
        # The the amount of lines in this list
        last_index = self.r.zcard(key)
        # Get the data in the list from the index asked (first_index) until the last
        data = self.r.zrange(key, first_index, last_index - 1)
        return data, last_index

    def get_timeline_all_lines(self, profileid, twid):
        """ Add a line to the time line of this profileid and twid """
        key = str(profileid + self.separator + twid + self.separator + 'timeline')
        data = self.r.zrange(key, 0, -1)
        return data

    def set_port_info(self, portproto, name):
        """ Save in the DB a port with its description """
        self.r.hset('portinfo', portproto, name)

    def get_port_info(self, portproto):
        """ Retrive the name of a port """
        return self.r.hget('portinfo', portproto)

    def add_zeek_file(self, filename):
        """ Add an entry to the list of zeek files """
        self.r.sadd('zeekfiles', filename)

    def get_all_zeek_file(self):
        """ Return all entries from the list of zeek files """
        data = self.r.smembers('zeekfiles')
        return data

    def set_profile_module_label(self, profileid, module, label):
        """
        Set a module label for a profile.
        """
        data = self.get_profile_modules_labels(profileid)
        data[module] = label
        data = json.dumps(data)
        self.r.hset(profileid, 'modules_labels', data)

    def get_profile_modules_labels(self, profileid):
        """
        Get labels set by modules in the profile.
        """
        data = self.r.hget(profileid, 'modules_labels')
        if data:
            data = json.loads(data)
        else:
            data = {}
        return data

    def del_zeek_file(self, filename):
        """ Delete an entry from the list of zeek files """
        self.r.srem('zeekfiles', filename)

    def delete_ips_from_IoC_ips(self, ips):
        """
        Delete old IPs from IoC
        """
        self.rcache.hdel('IoC_ips', *ips)

    def delete_domains_from_IoC_domains(self, domains):
        """
        Delete old domains from IoC
        """
        self.rcache.hdel('IoC_domains', *domains)

    def add_ips_to_IoC(self, ips_and_description: dict) -> None:
        """
        Store a group of IPs in the db as they were obtained from an IoC source
        What is the format of ips_and_description?
        """
        if ips_and_description:
            self.rcache.hmset('IoC_ips', ips_and_description)

    def add_domains_to_IoC(self, domains_and_description: dict) -> None:
        """
        Store a group of domains in the db as they were obtained from
        an IoC source
        What is the format of domains_and_description?
        """
        if domains_and_description:
            self.rcache.hmset('IoC_domains', domains_and_description)

    def add_ip_to_IoC(self, ip: str, description: str) -> None:
        """
        Store in the DB 1 IP we read from an IoC source  with its description
        """
        self.rcache.hset('IoC_ips', ip, description)

    def add_domain_to_IoC(self, domain: str, description: str) -> None:
        """
        Store in the DB 1 domain we read from an IoC source
        with its description
        """
        self.rcache.hset('IoC_domains', domain, description)

    def set_malicious_ip(self, ip, profileid_twid):
        """
        Save in DB malicious IP found in the traffic
        with its profileid and twid
        """
        self.r.hset('MaliciousIPs', ip, profileid_twid)

    def set_malicious_domain(self, domain, profileid_twid):
        """
        Save in DB a malicious domain found in the traffic
        with its profileid and twid
        """
        self.r.hset('MaliciousDomains', domain, profileid_twid)

    def get_malicious_ip(self, ip):
        """
        Return malicious IP and its list of presence in
        the traffic (profileid, twid)
        """
        data = self.r.hget('MaliciousIPs', ip)
        if data:
            data = json.loads(data)
        else:
            data = {}
        return data

    def get_malicious_domain(self, domain):
        """
        Return malicious domain and its list of presence in
        the traffic (profileid, twid)
        """
        data = self.r.hget('MaliciousDomains', domain)
        if data:
            data = json.loads(data)
        else:
            data = {}
        return data

    def set_dns_resolution(self, query, answers):
        """
        Save in DB DNS name for each IP
        """
        for ans in answers:
            data = self.get_dns_resolution(ans)
            if query not in data:
                data.append(query)
            data = json.dumps(data)
            self.r.hset('DNSresolution', ans, data)

    def get_dns_resolution(self, ip):
        """
        Get DNS name of the IP, a list
        """
        data = self.r.hget('DNSresolution', ip)
        if data:
            data = json.loads(data)
            return data
        else:
            return []

    def set_passive_dns(self, ip, data):
        """
        Save in DB passive DNS from virus total
        """
        data = json.dumps(data)
        self.r.hset('passiveDNS', ip, data)

    def get_passive_dns(self, ip):
        """
        Get passive DNS from virus total
        """
        data = self.r.hget('passiveDNS', ip)
        if data:
            data = json.loads(data)
            return data
        else:
            return ''

    def get_IPs_in_IoC(self):
        """
        Get all IPs and their description from IoC_ips
        """
        data = self.rcache.hgetall('IoC_ips')
        return data

    def get_Domains_in_IoC(self):
        """
        Get all Domains and their description from IoC_domains
        """
        data = self.rcache.hgetall('IoC_domains')
        return data

    def search_IP_in_IoC(self, ip: str) -> str:
        """
        Search in the dB of malicious IPs and return a
        description if we found a match
        """
        ip_description = self.rcache.hget('IoC_ips', ip)
        if ip_description == None:
            return False
        else:
            return ip_description

    def search_Domain_in_IoC(self, domain: str) -> str:
        """
        Search in the dB of malicious domainss and return a
        description if we found a match
        """
        domain_description = self.rcache.hget('IoC_domains', domain)
        if domain_description == None:
            return False
        else:
            return domain_description

    def getDataFromProfileTW(self, profileid: str, twid: str, direction: str, state : str, protocol: str, role: str, type_data: str) -> dict:
        """
        Get the info about a certain role (Client or Server), for a particular protocol (TCP, UDP, ICMP, etc.) for a particular State (Established, etc.)
        direction: 'Dst' or 'Src'. This is used to know if you want the data of the src ip or ports, or the data from the dst ips or ports
        state: can be 'Established' or 'NotEstablished'
        protocol: can be 'TCP', 'UDP', 'ICMP' or 'IPV6ICMP'
        role: can be 'Client' or 'Server'
        type_data: can be 'Ports' or 'IPs'
        """
        try:
            self.print('Asked to get data from profile {}, {}, {}, {}, {}, {}, {}'.format(profileid, twid, direction, state, protocol, role, type_data), 0, 4)
            key = direction + type_data + role + protocol + state
            # self.print('Asked Key: {}'.format(key))
            data = self.r.hget(profileid + self.separator + twid, key)
            value = {}
            if data:
                self.print('Key: {}. Getting info for Profile {} TW {}. Data: {}'.format(key, profileid, twid, data), 5, 0)
                # Convert the dictionary to json
                portdata = json.loads(data)
                value = portdata
            elif not data:
                self.print('There is no data for Key: {}. Profile {} TW {}'.format(key, profileid, twid), 5, 0)
            return value
        except Exception as inst:
            self.outputqueue.put('01|database|[DB] Error in getDataFromProfileTW database.py')
            self.outputqueue.put('01|database|[DB] Type inst: {}'.format(type(inst)))
            self.outputqueue.put('01|database|[DB] Inst: {}'.format(inst))

    def get_last_update_time_malicious_file(self):
        """ Return the time of last update of the remote malicious file from the db """
        return self.r.get('last_update_malicious_file')

    def set_last_update_time_malicious_file(self, time):
        """ Return the time of last update of the remote malicious file from the db """
        self.r.set('last_update_malicious_file', time)

    def get_host_ip(self):
        """ Get the IP addresses of the host from a db. There can be more than one"""
        return self.r.smembers('hostIP')

    def set_host_ip(self, ip):
        """ Store the IP address of the host in a db. There can be more than one"""
        self.r.sadd('hostIP', ip)

    def add_all_loaded_malicous_ips(self, ips_and_description: dict) -> None:
        self.r.hmset('loaded_malicious_ips', ips_and_description)

    def add_loaded_malicious_ip(self, ip: str, description: str) -> None:
        self.r.hset('loaded_malicious_ips', ip, description)

    def get_loaded_malicious_ip(self, ip: str) -> str:
        ip_description = self.r.hget('loaded_malicious_ips', ip)
        return ip_description

    def set_profile_as_malicious(self, profileid: str, description: str) -> None:
        # Add description to this malicious ip profile.
        self.r.hset(profileid, 'labeled_as_malicious', description)

    def is_profile_malicious(self, profileid: str) -> str:
        data = self.r.hget(profileid, 'labeled_as_malicious')
        return data

    def set_malicious_file_info(self, file, data):
        '''
        Set/update time and/or e-tag for malicious file
        '''
        # data = self.get_malicious_file_info(file)
        # for key in file_data:
        # data[key] = file_data[key]
        data = json.dumps(data)
        self.rcache.hset('malicious_files_info', file, data)

    def get_malicious_file_info(self, file):
        '''
        Get malicious file info
        '''
        data = self.rcache.hget('malicious_files_info', file)
        if data:
            data = json.loads(data)
        else:
            data = ''
        return data
__database__ = Database()<|MERGE_RESOLUTION|>--- conflicted
+++ resolved
@@ -1205,52 +1205,13 @@
         """ Subscribe to channel """
         # For when a TW is modified
         pubsub = self.r.pubsub()
-<<<<<<< HEAD
-        if 'tw_modified' in channel:
-            pubsub.subscribe(channel)
-        elif 'evidence_added' in channel:
-            pubsub.subscribe(channel)
-        elif 'new_ip' in channel:
-            pubsub.subscribe(channel)
-        elif 'new_flow' in channel:
-            pubsub.subscribe(channel)
-        elif 'new_dns' in channel:
-            pubsub.subscribe(channel)
-        elif 'new_dns_flow' in channel:
-            pubsub.subscribe(channel)
-        elif 'new_http' in channel:
-            pubsub.subscribe(channel)
-        elif 'new_ssl' in channel:
-            pubsub.subscribe(channel)
-        elif 'new_profile' in channel:
-            pubsub.subscribe(channel)
-        elif 'give_threat_intelligence' in channel:
-            pubsub.subscribe(channel)
-        elif 'new_letters' in channel:
-            pubsub.subscribe(channel)
-        elif 'ip_info_change' in channel:
-            pubsub.subscribe(channel)
-        elif 'dns_info_change' in channel:
-            pubsub.subscribe(channel)
-        elif 'tw_closed' in channel:
-            pubsub.subscribe(channel)
-        elif 'core_messages' in channel:
-            pubsub.subscribe(channel)
-        elif 'new_blocking' in channel:
-            pubsub.subscribe(channel)
-        elif 'new_ssh' in channel:
-            pubsub.subscribe(channel)
-        elif 'new_notice' in channel:
-            pubsub.subscribe(channel)
-=======
         supported_channels = ['tw_modified' , 'evidence_added' , 'new_ip' ,  'new_flow' , 'new_dns', 'new_dns_flow','new_http', 'new_ssl' , 'new_profile',\
                     'give_threat_intelligence', 'new_letters', 'ip_info_change', 'dns_info_change', 'dns_info_change', 'tw_closed', 'core_messages',\
-                    'new_blocking', 'new_ssh']
+                    'new_blocking', 'new_ssh','new_url']
         for supported_channel in supported_channels:
             if supported_channel in channel:
                 pubsub.subscribe(channel)
                 break
->>>>>>> 1f6e8e1c
         return pubsub
 
     def publish(self, channel, data):
