import redis
import time
import json
from typing import Tuple, Dict, Set, Callable
import configparser
import traceback
from datetime import datetime
import ipaddress

def timing(f):
    """ Function to measure the time another function takes."""
    def wrap(*args):
        time1 = time.time()
        ret = f(*args)
        time2 = time.time()
        print('[DB] Function took {:.3f} ms'.format((time2-time1)*1000.0))
        return ret
    return wrap
class Database(object):
    """ Database object management """
    def __init__(self):
        # The name is used to print in the outputprocess
        self.name = 'DB'
        self.separator = '_'
        self.normal_label = 'normal'
        self.malicious_label = 'malicious'

    def start(self, config):
        """ Start the DB. Allow it to read the conf """
        self.config = config
        # Read values from the configuration file
        try:
            deletePrevdbText = self.config.get('parameters', 'deletePrevdb')
            if deletePrevdbText == 'True':
                self.deletePrevdb = True
            elif deletePrevdbText == 'False':
                self.deletePrevdb = False
        except (configparser.NoOptionError, configparser.NoSectionError, NameError, ValueError, KeyError):
            # There is a conf, but there is no option, or no section or no configuration file specified
            self.deletePrevdb = True
        try:
            data = self.config.get('parameters', 'time_window_width')
            self.width = float(data)
        except ValueError:
            # Its not a float
            if 'only_one_tw' in data:
                # Only one tw. Width is 10 9s, wich is ~11,500 days, ~311 years
                self.width = 9999999999
        except configparser.NoOptionError:
            # By default we use 3600 seconds, 1hs
            self.width = 3600
        except (configparser.NoOptionError, configparser.NoSectionError, NameError):
            # There is a conf, but there is no option, or no section or no
            # configuration file specified
            self.width = 3600
        # Create the connection to redis
        if not hasattr(self, 'r'):
            try:
                # db 0 changes everytime we run slips
                self.r = redis.StrictRedis(host='localhost', port=6379, db=0, charset="utf-8", decode_responses=True) #password='password')
                # db 1 is cache, delete it using -cc flag
                self.rcache = redis.StrictRedis(host='localhost', port=6379, db=1, charset="utf-8", decode_responses=True) #password='password')
                if self.deletePrevdb:
                    self.r.flushdb()
            except redis.exceptions.ConnectionError:
                print('[DB] Error in database.py: Is redis database running? You can run it as: "redis-server --daemonize yes"')
        # Even if the DB is not deleted. We need to delete some temp data
        # Zeek_files
        self.r.delete('zeekfiles')
        # By default the slips internal time is 0 until we receive something
        self.setSlipsInternalTime(0)

    def print(self, text, verbose=1, debug=0):
        """
        Function to use to print text using the outputqueue of slips.
        Slips then decides how, when and where to print this text by taking all the prcocesses into account
        Input
         verbose: is the minimum verbosity level required for this text to be printed
         debug: is the minimum debugging level required for this text to be printed
         text: text to print. Can include format like 'Test {}'.format('here')
        If not specified, the minimum verbosity level required is 1, and the minimum debugging level is 0
        """
        vd_text = str(int(verbose) * 10 + int(debug))
        self.outputqueue.put(vd_text + '|' + self.name + '|[' + self.name + '] ' + str(text))

    def setOutputQueue(self, outputqueue):
        """ Set the output queue"""
        self.outputqueue = outputqueue

    def addProfile(self, profileid, starttime, duration):
        """
        Add a new profile to the DB. Both the list of profiles and the hasmap of profile data
        Profiles are stored in two structures. A list of profiles (index) and individual hashmaps for each profile (like a table)
        Duration is only needed for registration purposes in the profile. Nothing operational
        """
        try:
            if not self.r.sismember('profiles', str(profileid)):
                # Add the profile to the index. The index is called 'profiles'
                self.r.sadd('profiles', str(profileid))
                # Create the hashmap with the profileid. The hasmap of each profile is named with the profileid
                # Add the start time of profile
                self.r.hset(profileid, 'starttime', starttime)
                # For now duration of the TW is fixed
                self.r.hset(profileid, 'duration', duration)
                # The IP of the profile should also be added as a new IP we know about.
                ip = profileid.split(self.separator)[1]
                # If the ip is new add it to the list of ips
                self.setNewIP(ip)
                # Publish that we have a new profile
                self.publish('new_profile', ip)
        except redis.exceptions.ResponseError as inst:
            self.outputqueue.put('00|database|Error in addProfile in database.py')
            self.outputqueue.put('00|database|{}'.format(type(inst)))
            self.outputqueue.put('00|database|{}'.format(inst))

    def add_mac_addr_to_profile(self,profileid, mac_addr):
        """ Used when mac adddr  """
        # Add the MAC addr of this profile
        self.r.hset(profileid,'MAC', mac_addr)

    def getProfileIdFromIP(self, daddr_as_obj):
        """ Receive an IP and we want the profileid"""
        try:
            temp_id = 'profile' + self.separator + str(daddr_as_obj)
            data = self.r.sismember('profiles', temp_id)
            if data:
                return temp_id
            return False
        except redis.exceptions.ResponseError as inst:
            self.outputqueue.put('00|database|error in addprofileidfromip in database.py')
            self.outputqueue.put('00|database|{}'.format(type(inst)))
            self.outputqueue.put('00|database|{}'.format(inst))

    def getProfiles(self):
        """ Get a list of all the profiles """
        profiles = self.r.smembers('profiles')
        if profiles != set():
            return profiles
        else:
            return {}

    def getProfileData(self, profileid):
        """ Get all the data for this particular profile.
        Returns:
        A json formated representation of the hashmap with all the data of the profile
        """
        profile = self.r.hgetall(profileid)
        if profile != set():
            return profile
        else:
            return False

    def getTWsfromProfile(self, profileid):
        """
        Receives a profile id and returns the list of all the TW in that profile
        Returns a list with data or an empty list
        """
        data = self.r.zrange('tws' + profileid, 0, -1, withscores=True)
        return data

    def getamountTWsfromProfile(self, profileid):
        """
        Receives a profile id and returns the list of all the TW in that profile
        """
        return len(self.r.zrange('tws' + profileid, 0, -1, withscores=True))

    def getSrcIPsfromProfileTW(self, profileid, twid):
        """
        Get the src ip for a specific TW for a specific profileid
        """
        data = self.r.hget(profileid + self.separator + twid, 'SrcIPs')
        return data

    def getDstIPsfromProfileTW(self, profileid, twid):
        """
        Get the dst ip for a specific TW for a specific profileid
        """
        data = self.r.hget(profileid + self.separator + twid, 'DstIPs')
        return data

    def getT2ForProfileTW(self, profileid, twid, tupleid, tuple_key: str):
        """
        Get T1 and the previous_time for this previous_time, twid and tupleid
        """
        try:
            hash_id = profileid + self.separator + twid
            data = self.r.hget(hash_id, tuple_key)
            if not data:
                return False, False
            data = json.loads(data)
            try:
                (_, previous_two_timestamps) = data[tupleid]
                return previous_two_timestamps
            except KeyError:
                return False, False
        except Exception as e:
            self.outputqueue.put('01|database|[DB] Error in getT2ForProfileTW in database.py')
            self.outputqueue.put('01|database|[DB] {}'.format(type(e)))
            self.outputqueue.put('01|database|[DB] {}'.format(e))
            self.outputqueue.put("01|profiler|[Profile] {}".format(traceback.format_exc()))

    def hasProfile(self, profileid):
        """ Check if we have the given profile """
        return self.r.sismember('profiles', profileid)

    def getProfilesLen(self):
        """ Return the amount of profiles. Redis should be faster than python to do this count """
        return self.r.scard('profiles')

    def getLastTWforProfile(self, profileid):
        """ Return the last TW id and the time for the given profile id """
        data = self.r.zrange('tws' + profileid, -1, -1, withscores=True)
        return data

    def getFirstTWforProfile(self, profileid):
        """ Return the first TW id and the time for the given profile id """
        data = self.r.zrange('tws' + profileid, 0, 0, withscores=True)
        return data

    def getTWforScore(self, profileid, time):
        """
        Return the TW id and the time for the TW that includes the given time.
        The score in the DB is the start of the timewindow, so we should search
        a TW that includes the given time by making sure the start of the TW
        is < time, and the end of the TW is > time.
        """
        # [-1] so we bring the last TW that matched this time.
        try:
            data = self.r.zrangebyscore('tws' + profileid, float('-inf'), float(time), withscores=True, start=0, num=-1)[-1]
        except IndexError:
            # We dont have any last tw?
            data = self.r.zrangebyscore('tws' + profileid, 0, float(time), withscores=True, start=0, num=-1)
        return data

    def addNewOlderTW(self, profileid, startoftw):
        try:
            """	
            Creates or adds a new timewindow that is OLDER than the first we have	
            Return the id of the timewindow just created	
            """
            # Get the first twid and obtain the new tw id
            try:
                (firstid, firstid_time) = self.getFirstTWforProfile(profileid)[0]
                # We have a first id
                # Decrement it!!
                twid = 'timewindow' + str(int(firstid.split('timewindow')[1]) - 1)
            except IndexError:
                # Very weird error, since the first TW MUST exist. What are we doing here?
                pass
            # Add the new TW to the index of TW
            data = {}
            data[str(twid)] = float(startoftw)
            self.r.zadd('tws' + profileid, data)
            self.outputqueue.put('04|database|[DB]: Created and added to DB the new older TW with id {}. Time: {} '.format(twid, startoftw))
            # The creation of a TW now does not imply that it was modified. You need to put data to mark is at modified
            return twid
        except redis.exceptions.ResponseError as e:
            self.outputqueue.put('01|database|error in addNewOlderTW in database.py')
            self.outputqueue.put('01|database|{}'.format(type(e)))
            self.outputqueue.put('01|database|{}'.format(e))

    def addNewTW(self, profileid, startoftw):
        try:
            """ 	
            Creates or adds a new timewindow to the list of tw for the given profile	
            Add the twid to the ordered set of a given profile 	
            Return the id of the timewindow just created	
            We should not mark the TW as modified here, since there is still no data on it, and it may remain without data.	
            """
            # Get the last twid and obtain the new tw id
            try:
                (lastid, lastid_time) = self.getLastTWforProfile(profileid)[0]
                # We have a last id
                # Increment it
                twid = 'timewindow' + str(int(lastid.split('timewindow')[1]) + 1)
            except IndexError:
                # There is no first TW, create it
                twid = 'timewindow1'
            # Add the new TW to the index of TW
            data = {}
            data[str(twid)] = float(startoftw)
            self.r.zadd('tws' + profileid, data)
            self.outputqueue.put('04|database|[DB]: Created and added to DB for profile {} on TW with id {}. Time: {} '.format(profileid, twid, startoftw))
            # The creation of a TW now does not imply that it was modified. You need to put data to mark is at modified
            return twid
        except redis.exceptions.ResponseError as e:
            self.outputqueue.put('01|database|Error in addNewTW')
            self.outputqueue.put('01|database|{}'.format(e))

    def getTimeTW(self, profileid, twid):
        """ Return the time when this TW in this profile was created """
        # Get all the TW for this profile
        # We need to encode it to 'search' because the data in the sorted set is encoded
        data = self.r.zscore('tws' + profileid, twid.encode('utf-8'))
        return data

    def getAmountTW(self, profileid):
        """ Return the amount of tw for this profile id """
        return self.r.zcard('tws' + profileid)

    def getModifiedTWSinceTime(self, time):
        """ Return all the list of modified tw since a certain time"""
        data = self.r.zrangebyscore('ModifiedTW', time, float('+inf'), withscores=True)
        if not data:
            return []
        return data

    def getModifiedTW(self):
        """ Return all the list of modified tw """
        data = self.r.zrange('ModifiedTW', 0, -1, withscores=True)
        if not data:
            return []
        return data

    def wasProfileTWModified(self, profileid, twid):
        """ Retrieve from the db if this TW of this profile was modified """
        data = self.r.zrank('ModifiedTW', profileid + self.separator + twid)
        if not data:
            # If for some reason we don't have the modified bit set,
            # then it was not modified.
            return False
        return True

    def getModifiedTWTime(self, profileid, twid):
        """
        Get the time when this TW was modified
        """
        data = self.r.zcore('ModifiedTW', profileid + self.separator + twid)
        if not data:
            data = -1
        return data

    def getSlipsInternalTime(self):
        return self.r.get('slips_internal_time')

    def setSlipsInternalTime(self, timestamp):
        self.r.set('slips_internal_time', timestamp)

    def markProfileTWAsClosed(self, profileid_tw):
        """
        Mark the TW as closed so tools can work on its data
        """
        self.r.sadd('ClosedTW', profileid_tw)
        self.r.zrem('ModifiedTW', profileid_tw)
        self.publish('tw_closed', profileid_tw)

    def markProfileTWAsModified(self, profileid, twid, timestamp):
        """
        Mark a TW in a profile as modified
        This means:
        1- To add it to the list of ModifiedTW
        2- Add the timestamp received to the time_of_last_modification
           in the TW itself
        3- To update the internal time of slips
        4- To check if we should 'close' some TW
        """
        # Add this tw to the list of modified TW, so others can
        # check only these later
        data = {}
        timestamp = time.time()
        data[profileid + self.separator + twid] = float(timestamp)
        self.r.zadd('ModifiedTW', data)
        self.publish('tw_modified', profileid + ':' + twid)
        # Check if we should close some TW
        self.check_TW_to_close()

    def check_TW_to_close(self):
        """
        Check if we should close some TW
        Search in the modifed tw list and compare when they
        were modified with the slips internal time
        """
        # Get internal time
        sit = self.getSlipsInternalTime()
        # for each modified profile
        modification_time = float(sit) - self.width
        # To test the time
        modification_time = float(sit) - 20
        profiles_tws_to_close = self.r.zrangebyscore('ModifiedTW', 0, modification_time, withscores=True)
        for profile_tw_to_close in profiles_tws_to_close:
            profile_tw_to_close_id = profile_tw_to_close[0]
            profile_tw_to_close_time = profile_tw_to_close[1]
            self.print(f'The profile id {profile_tw_to_close_id} has to be closed because it was last modifed on {profile_tw_to_close_time} and we are closing everything older than {modification_time}. Current time {sit}. Difference: {modification_time - profile_tw_to_close_time}', 7, 0)
            self.markProfileTWAsClosed(profile_tw_to_close_id)

    def add_ips(self, profileid, twid, ip_as_obj, columns, role: str):
        """
        Function to add information about the an IP address
        The flow can go out of the IP (we are acting as Client) or into the IP
        (we are acting as Server)
        ip_as_obj: IP to add. It can be a dstIP or srcIP depending on the rol
        role: 'Client' or 'Server'
        This function does two things:
            1- Add the ip to this tw in this profile, counting how many times
            it was contacted, and storing it in the key 'DstIPs' or 'SrcIPs'
            in the hash of the profile
            2- Use the ip as a key to count how many times that IP was
            contacted on each port. We store it like this because its the
               pefect structure to detect vertical port scans later on
            3- Check if this IP has any detection in the threat intelligence
            module. The information is added by the module directly in the DB.
        """
        try:
            # Get the fields
            dport = columns['dport']
            sport = columns['sport']
            totbytes = columns['bytes']
            sbytes = columns['sbytes']
            pkts = columns['pkts']
            spkts = columns['spkts']
            state = columns['state']
            proto = columns['proto'].upper()
            daddr = columns['daddr']
            saddr = columns['saddr']
            starttime = columns['starttime']
            # Depending if the traffic is going out or not, we are Client or Server
            # Set the type of ip as Dst if we are a client, or Src if we are a server
            if role == 'Client':
                # We are receving and adding a destination address and a dst port
                type_host_key = 'Dst'
            elif role == 'Server':
                type_host_key = 'Src'
            #############
            # Store the Dst as IP address and notify in the channel
            # We send the obj but when accessed as str, it is automatically
            # converted to str
            self.setNewIP(str(ip_as_obj))
            #############
            # Try to find evidence for this ip, in case we need to report it
            # Ask the threat intelligence modules, using a channel, that we need info about this IP
            # The threat intelligence module will process it and store the info back in IPsInfo
            # Therefore both ips will be checked for each flow
            # Check destination ip
            data_to_send = {
                'ip': str(daddr),
                'profileid' : str(profileid),
                'twid' :  str(twid),
                'proto' : str(proto),
                'ip_state' : 'dstip'
            }
            data_to_send = json.dumps(data_to_send)
            self.publish('give_threat_intelligence',data_to_send)
            # Check source ip
            data_to_send = {
                'ip': str(saddr),
                'profileid' : str(profileid),
                'twid' :  str(twid),
                'proto' : str(proto),
                'ip_state' : 'srcip'
            }
            data_to_send = json.dumps(data_to_send)
            self.publish('give_threat_intelligence',data_to_send)
            if role == 'Client':
                # The profile corresponds to the src ip that received this flow
                # The dstip is here the one receiving data from your profile
                # So check the dst ip
                pass
            elif role == 'Server':
                # The profile corresponds to the dst ip that received this flow
                # The srcip is here the one sending data to your profile
                # So check the src ip
                pass
            #############
            # 1- Count the dstips, and store the dstip in the db of this profile+tw
            self.print('add_ips(): As a {}, add the {} IP {} to profile {}, twid {}'.format(role, type_host_key, str(ip_as_obj), profileid, twid), 0, 5)
            # Get the hash of the timewindow
            hash_id = profileid + self.separator + twid
            # Get the DstIPs data for this tw in this profile
            # The format is data['1.1.1.1'] = 3
            data = self.r.hget(hash_id, type_host_key + 'IPs')
            if not data:
                data = {}
            try:
                # Convert the json str to a dictionary
                data = json.loads(data)
                # Add 1 because we found this ip again
                self.print('add_ips(): Not the first time for this addr. Add 1 to {}'.format(str(ip_as_obj)), 0, 5)
                data[str(ip_as_obj)] += 1
                # Convet the dictionary to json
                data = json.dumps(data)
            except (TypeError, KeyError) as e:
                # There was no previous data stored in the DB
                self.print('add_ips(): First time for addr {}. Count as 1'.format(str(ip_as_obj)), 0, 5)
                data[str(ip_as_obj)] = 1
                # Convet the dictionary to json
                data = json.dumps(data)
            # Store the dstips in the dB
            self.r.hset(hash_id, type_host_key + 'IPs', str(data))
            #############
            # 2- Store, for each ip:
            # - Update how many times each individual DstPort was contacted
            # - Update the total flows sent by this ip
            # - Update the total packets sent by this ip
            # - Update the total bytes sent by this ip
            # Get the state. Established, NotEstablished
            summaryState = __database__.getFinalStateFromFlags(state, pkts)
            # Get the previous data about this key
            prev_data = self.getDataFromProfileTW(profileid, twid, type_host_key, summaryState, proto, role, 'IPs')
            try:
                innerdata = prev_data[str(ip_as_obj)]
                self.print('add_ips(): Adding for dst port {}. PRE Data: {}'.format(dport, innerdata), 0, 3)
                # We had this port
                # We need to add all the data
                innerdata['totalflows'] += 1
                innerdata['totalpkt'] += int(pkts)
                innerdata['totalbytes'] += int(totbytes)
                # Store for each dstip, the dstports
                temp_dstports= innerdata['dstports']
                try:
                    temp_dstports[str(dport)] += int(pkts)
                except KeyError:
                    # First time for this ip in the inner dictionary
                    temp_dstports[str(dport)] = int(pkts)
                innerdata['dstports'] = temp_dstports
                prev_data[str(ip_as_obj)] = innerdata
                self.print('add_ips() Adding for dst port {}. POST Data: {}'.format(dport, innerdata), 0, 3)
            except KeyError:
                # First time for this flow
                innerdata = {}
                innerdata['totalflows'] = 1
                innerdata['totalpkt'] = int(pkts)
                innerdata['totalbytes'] = int(totbytes)
                temp_dstports = {}
                temp_dstports[str(dport)] = int(pkts)
                innerdata['dstports'] = temp_dstports
                self.print('add_ips() First time for dst port {}. Data: {}'.format(dport, innerdata), 0, 3)
                prev_data[str(ip_as_obj)] = innerdata
            ###########
            # After processing all the features of the ip, store all the info in the database
            # Convert the dictionary to json
            data = json.dumps(prev_data)
            # Create the key for storing
            key_name = type_host_key + 'IPs' + role + proto.upper() + summaryState
            # Store this data in the profile hash
            self.r.hset(profileid + self.separator + twid, key_name, str(data))
            # Mark the tw as modified
            self.markProfileTWAsModified(profileid, twid, starttime)
        except Exception as inst:
            self.outputqueue.put('01|database|[DB] Error in add_ips in database.py')
            self.outputqueue.put('01|database|[DB] Type inst: {}'.format(type(inst)))
            self.outputqueue.put('01|database|[DB] Inst: {}'.format(inst))

    def refresh_data_tuples(self):
        """
        Go through all the tuples and refresh the data about the ipsinfo
        TODO
        """
        outtuples = self.getOutTuplesfromProfileTW()
        intuples = self.getInTuplesfromProfileTW()

    def add_tuple(self, profileid, twid, tupleid, data_tuple, role, starttime):
        """
        Add the tuple going in or out for this profile
        role: 'Client' or 'Server'
        """
        # If the traffic is going out it is part of our outtuples, if not, part of our intuples
        if role == 'Client':
            tuple_key = 'OutTuples'
        elif role == 'Server':
            tuple_key = 'InTuples'
        try:
            self.print('Add_tuple called with profileid {}, twid {}, tupleid {}, data {}'.format(profileid, twid, tupleid, data_tuple), 0, 5)
            # Get all the InTuples or OutTuples for this profileid in this TW
            hash_id = profileid + self.separator + twid
            data = self.r.hget(hash_id, tuple_key)
            # Separate the symbold to add and the previous data
            (symbol_to_add, previous_two_timestamps) = data_tuple
            if not data:
                # Must be str so we can convert later
                data = '{}'
            # Convert the json str to a dictionary
            data = json.loads(data)
            try:
                stored_tuple = data[tupleid]
                # Disasemble the input
                self.print('Not the first time for tuple {} as an {} for {} in TW {}. Add the symbol: {}. Store previous_times: {}. Prev Data: {}'.format(tupleid, tuple_key, profileid, twid, symbol_to_add, previous_two_timestamps, data), 0, 5)
                # Get the last symbols of letters in the DB
                prev_symbols = data[tupleid][0]
                # Add it to form the string of letters
                new_symbol = prev_symbols + symbol_to_add
                # Bundle the data together
                new_data = (new_symbol, previous_two_timestamps)
                # analyze behavioral model with lstm model if the length is divided by 3 - so we send when there is 3 more characters added
                if len(new_symbol) % 3 == 0:
                    self.publish('new_letters', new_symbol + '-' + profileid + '-' + twid + '-' + str(tupleid))
                data[tupleid] = new_data
                self.print('\tLetters so far for tuple {}: {}'.format(tupleid, new_symbol), 0, 6)
                data = json.dumps(data)
            except (TypeError, KeyError) as e:
                # TODO check that this condition is triggered correctly only for the first case and not the rest after...
                # There was no previous data stored in the DB
                self.print('First time for tuple {} as an {} for {} in TW {}'.format(tupleid, tuple_key, profileid, twid), 0, 5)
                # Here get the info from the ipinfo key
                new_data = (symbol_to_add, previous_two_timestamps)
                data[tupleid] = new_data
                # Convet the dictionary to json
                data = json.dumps(data)
            # Store the new data on the db
            self.r.hset(hash_id, tuple_key, str(data))
            # Mark the tw as modified
            self.markProfileTWAsModified(profileid, twid, starttime)
        except Exception as inst:
            self.outputqueue.put('01|database|[DB] Error in add_tuple in database.py')
            self.outputqueue.put('01|database|[DB] Type inst: {}'.format(type(inst)))
            self.outputqueue.put('01|database|[DB] Inst: {}'.format(inst))
            self.outputqueue.put('01|database|[DB] {}'.format(traceback.format_exc()))

    def add_port(self, profileid: str, twid: str, ip_address: str, columns: dict, role: str, port_type: str):
        """
        Store info learned from ports for this flow
        The flow can go out of the IP (we are acting as Client) or into the IP (we are acting as Server)
        role: 'Client' or 'Server'. Client also defines that the flow is going out, Server that is going in
        port_type: 'Dst' or 'Src'. Depending if this port was a destination port or a source port
        """
        try:
            # Extract variables from columns
            dport = columns['dport']
            sport = columns['sport']
            totbytes = columns['bytes']
            sbytes = columns['sbytes']
            pkts = columns['pkts']
            spkts = columns['spkts']
            state = columns['state']
            proto = columns['proto'].upper()
            daddr = columns['daddr']
            saddr = columns['saddr']
            starttime = columns['starttime']
            # Choose which port to use based if we were asked Dst or Src
            if port_type == 'Dst':
                port = str(dport)
            elif port_type == 'Src':
                port = str(sport)
            # If we are the Client, we want to store the dstips only
            # If we are the Server, we want to store the srcips only
            # This is the only combination that makes sense.
            if role == 'Client':
                ip_key = 'dstips'
            elif role == 'Server':
                ip_key = 'srcips'
            # Get the state. Established, NotEstablished
            summaryState = __database__.getFinalStateFromFlags(state, pkts)
            # Key
            key_name = port_type + 'Ports' + role + proto + summaryState
            #self.print('add_port(): As a {} storing info about {} port {} for {}. Key: {}.'.format(role, port_type, port, profileid, key_name), 0, 3)
            prev_data = self.getDataFromProfileTW(profileid, twid, port_type, summaryState, proto, role, 'Ports')
            try:
                innerdata = prev_data[port]
                innerdata['totalflows'] += 1
                innerdata['totalpkt'] += int(pkts)
                innerdata['totalbytes'] += int(totbytes)
                temp_dstips = innerdata[ip_key]
                try:
                    temp_dstips[str(ip_address)] += int(pkts)
                except KeyError:
                    temp_dstips[str(ip_address)] = int(pkts)
                innerdata[ip_key] = temp_dstips
                prev_data[port] = innerdata
                self.print('add_port(): Adding this new info about port {} for {}. Key: {}. NewData: {}'.format(port, profileid, key_name, innerdata), 0, 3)
            except KeyError:
                # First time for this flow
                innerdata = {}
                innerdata['totalflows'] = 1
                innerdata['totalpkt'] = int(pkts)
                innerdata['totalbytes'] = int(totbytes)
                temp_dstips = {}
                temp_dstips[str(ip_address)] = int(pkts)
                innerdata[ip_key] = temp_dstips
                prev_data[port] = innerdata
                self.print('add_port(): First time for port {} for {}. Key: {}. Data: {}'.format(port, profileid, key_name, innerdata), 0, 3)
            # self.outputqueue.put('01|database|[DB] {} '.format(ip_address))
            # Convet the dictionary to json
            data = json.dumps(prev_data)
            self.print('add_port(): Storing info about port {} for {}. Key: {}. Data: {}'.format(port, profileid, key_name, prev_data), 0, 3)
            # Store this data in the profile hash
            hash_key = profileid + self.separator + twid
            self.r.hset(hash_key, key_name, str(data))
            # Mark the tw as modified
            self.markProfileTWAsModified(profileid, twid, starttime)
        except Exception as inst:
            self.outputqueue.put('01|database|[DB] Error in add_port in database.py')
            self.outputqueue.put('01|database|[DB] Type inst: {}'.format(type(inst)))
            self.outputqueue.put('01|database|[DB] Inst: {}'.format(inst))

    def get_data_from_profile_tw(self, hash_key: str, key_name: str):
        try:
            """	
            key_name = [Src,Dst] + [Port,IP] + [Client,Server] + [TCP,UDP, ICMP, ICMP6] + [Established, NotEstablihed] 	
            Example: key_name = 'SrcPortClientTCPEstablished'	
            """
            data = self.r.hget(hash_key, key_name)
            value = {}
            if data:
                portdata = json.loads(data)
                value = portdata
            return value
        except Exception as inst:
            self.outputqueue.put('01|database|[DB] Error in getDataFromProfileTW in database.py')
            self.outputqueue.put('01|database|[DB] Type inst: {}'.format(type(inst)))
            self.outputqueue.put('01|database|[DB] Inst: {}'.format(inst))

    def getOutTuplesfromProfileTW(self, profileid, twid):
        """ Get the out tuples """
        data = self.r.hget(profileid + self.separator + twid, 'OutTuples')
        return data

    def getInTuplesfromProfileTW(self, profileid, twid):
        """ Get the in tuples """
        data = self.r.hget(profileid + self.separator + twid, 'InTuples')
        return data

    def getFinalStateFromFlags(self, state, pkts):
        """
        Analyze the flags given and return a summary of the state. Should work with Argus and Bro flags
        We receive the pakets to distinguish some Reset connections
        """
        try:
            #self.outputqueue.put('06|database|[DB]: State received {}'.format(state))
            pre = state.split('_')[0]
            try:
                # Try suricata states
                """	
                 There are different states in which a flow can be. 	
                 Suricata distinguishes three flow-states for TCP and two for UDP. For TCP, 	
                 these are: New, Established and Closed,for UDP only new and established.	
                 For each of these states Suricata can employ different timeouts. 	
                 """
                if 'new' in state or 'established' in state:
                    return 'Established'
                elif 'closed' in state:
                    return 'NotEstablished'
                # We have varius type of states depending on the type of flow.
                # For Zeek
                if 'S0' in state or 'REJ' in state or 'RSTOS0' in state or 'RSTRH' in state or 'SH' in state or 'SHR' in state:
                    return 'NotEstablished'
                elif 'S1' in state or 'SF' in state or 'S2' in state or 'S3' in state or 'RSTO' in state or 'RSTP' in state or 'OTH' in state:
                    return 'Established'
                # For Argus
                suf = state.split('_')[1]
                if 'S' in pre and 'A' in pre and 'S' in suf and 'A' in suf:
                    """	
                    Examples:	
                    SA_SA	
                    SR_SA	
                    FSRA_SA	
                    SPA_SPA	
                    SRA_SPA	
                    FSA_FSA	
                    FSA_FSPA	
                    SAEC_SPA	
                    SRPA_SPA	
                    FSPA_SPA	
                    FSRPA_SPA	
                    FSPA_FSPA	
                    FSRA_FSPA	
                    SRAEC_SPA	
                    FSPA_FSRPA	
                    FSAEC_FSPA	
                    FSRPA_FSPA	
                    SRPAEC_SPA	
                    FSPAEC_FSPA	
                    SRPAEC_FSRPA	
                    """
                    return 'Established'
                elif 'PA' in pre and 'PA' in suf:
                    # Tipical flow that was reported in the middle
                    """	
                    Examples:	
                    PA_PA	
                    FPA_FPA	
                    """
                    return 'Established'
                elif 'ECO' in pre:
                    return 'ICMP Echo'
                elif 'ECR' in pre:
                    return 'ICMP Reply'
                elif 'URH' in pre:
                    return 'ICMP Host Unreachable'
                elif 'URP' in pre:
                    return 'ICMP Port Unreachable'
                else:
                    """	
                    Examples:	
                    S_RA	
                    S_R	
                    A_R	
                    S_SA 	
                    SR_SA	
                    FA_FA	
                    SR_RA	
                    SEC_RA	
                    """
                    return 'NotEstablished'
            except IndexError:
                # suf does not exist, which means that this is some ICMP or no response was sent for UDP or TCP
                if 'ECO' in pre:
                    # ICMP
                    return 'Established'
                elif 'UNK' in pre:
                    # ICMP6 unknown upper layer
                    return 'Established'
                elif 'CON' in pre:
                    # UDP
                    return 'Established'
                elif 'INT' in pre:
                    # UDP trying to connect, NOT preciselly not established but also NOT 'Established'. So we considered not established because there
                    # is no confirmation of what happened.
                    return 'NotEstablished'
                elif 'EST' in pre:
                    # TCP
                    return 'Established'
                elif 'RST' in pre:
                    # TCP. When -z B is not used in argus, states are single words. Most connections are reseted when finished and therefore are established
                    # It can happen that is reseted being not established, but we can't tell without -z b.
                    # So we use as heuristic the amount of packets. If <=3, then is not established because the OS retries 3 times.
                    if int(pkts) <= 3:
                        return 'NotEstablished'
                    else:
                        return 'Established'
                elif 'FIN' in pre:
                    # TCP. When -z B is not used in argus, states are single words. Most connections are finished with FIN when finished and therefore are established
                    # It can happen that is finished being not established, but we can't tell without -z b.
                    # So we use as heuristic the amount of packets. If <=3, then is not established because the OS retries 3 times.
                    if int(pkts) <= 3:
                        return 'NotEstablished'
                    else:
                        return 'Established'
                else:
                    """	
                    Examples:	
                    S_	
                    FA_	
                    PA_	
                    FSA_	
                    SEC_	
                    SRPA_	
                    """
                    return 'NotEstablished'
            self.outputqueue.put('01|database|[DB] Funcion getFinalStateFromFlags() We didnt catch the state. We should never be here')
            return None
        except Exception as inst:
            self.outputqueue.put('01|database|[DB] Error in getFinalStateFromFlags() in database.py')
            self.outputqueue.put('01|database|[DB] Type inst: {}'.format(type(inst)))
            self.outputqueue.put('01|database|[DB] Inst: {}'.format(inst))
            self.print(traceback.format_exc())

    def getFieldSeparator(self):
        """ Return the field separator """
        return self.separator

    def setEvidence(self, type_detection, detection_info, type_evidence,
                    threat_level, confidence, description, profileid='', twid='',):
        """
        Set the evidence for this Profile and Timewindow.
        Parameters:
            key: This is how your evidences are grouped. E.g. if you are detecting horizontal port scans,
                 then this would be the port used. The idea is that you can later update
                 this specific detection when it evolves. Examples of keys are:
                 'dport:1234' for all the evidences regarding this dport,
                 'dip:1.1.1.1' for all the evidences regarding that dst ip
        type_evidence: determine the type of evidenc. E.g. PortScan, ThreatIntelligence
        threat_level: determine the importance of the evidence.
        confidence: determine the confidence of the detection. (How sure you are that this is what you say it is.)
        Example:
        The evidence is stored as a dict.
        {
            'dport:32432:PortScanType1': [confidence, threat_level, 'Super complicated portscan on port 32432'],
            'dip:10.0.0.1:PortScanType2': [confidence, threat_level, 'Horizontal port scan on ip 10.0.0.1']
            'dport:454:Attack3': [confidence, threat_level, 'Buffer Overflow']
        }
        """
        # Check if we have and get the current evidence stored in the DB fot this profileid in this twid
        current_evidence = self.getEvidenceForTW(profileid, twid)
        if current_evidence:
            current_evidence = json.loads(current_evidence)
        else:
            current_evidence = {}
        # Prepare key for a new evidence
        key = dict()
        key['type_detection'] = type_detection
        key['detection_info'] = detection_info
        key['type_evidence'] = type_evidence
        #Prepare data for a new evidence
        data = dict()
        data['confidence']= confidence
        data['threat_level'] = threat_level
        data['description'] = description
        # key uses dictionary format, so it needs to be converted to json to work as a dict key.
        key_json = json.dumps(key)
        current_evidence[key_json] = data
        current_evidence_json = json.dumps(current_evidence)
        # Set evidence in the database.
        self.r.hset(profileid + self.separator + twid, 'Evidence', str(current_evidence_json))
        self.r.hset('evidence'+profileid, twid, current_evidence_json)
        evidence_to_send = {
            'profileid': str(profileid),
            'twid': str(twid),
            'key': key,
            'data': data,
            'description': description
        }
        evidence_to_send = json.dumps(evidence_to_send)
        self.publish('evidence_added', evidence_to_send)

    def deleteEvidence(self,profileid, twid, key):
        """ Delete evidence from the database """

        current_evidence = self.getEvidenceForTW(profileid, twid)
        if current_evidence:
            current_evidence = json.loads(current_evidence)
        else:
            current_evidence = {}
        key_json = json.dumps(key)
        # Delete the key regardless of whether it is in the dictionary
        current_evidence.pop(key_json, None)
        current_evidence_json = json.dumps(current_evidence)
        self.r.hset(profileid + self.separator + twid, 'Evidence', str(current_evidence_json))
        self.r.hset('evidence'+profileid, twid, current_evidence_json)

    def getEvidenceForTW(self, profileid, twid):
        """ Get the evidence for this TW for this Profile """
        data = self.r.hget(profileid + self.separator + twid, 'Evidence')
        return data

    def checkBlockedProfTW(self, profileid, twid):
        """
        Check if profile and timewindow is blocked
        """
        res = self.r.sismember('BlockedProfTW', profileid + self.separator + twid)
        return res

    def set_first_stage_ensembling_label_to_flow(self, profileid, twid, uid, ensembling_label):
        """
        Add a final label to the flow
        """
        flow = self.get_flow(profileid, twid, uid)
        if flow:
            data = json.loads(flow[uid])
            data['1_ensembling_label'] = ensembling_label
            data = json.dumps(data)
            self.r.hset(profileid + self.separator + twid + self.separator + 'flows', uid, data)

    def set_module_label_to_flow(self, profileid, twid, uid, module_name, module_label):
        """
        Add a module label to the flow
        """
        flow = self.get_flow(profileid, twid, uid)
        if flow:
            data = json.loads(flow[uid])
            # here we dont care if add new module lablel or changing existing one
            data['module_labels'][module_name] = module_label
            data = json.dumps(data)
            self.r.hset(profileid + self.separator + twid + self.separator + 'flows', uid, data)

    def get_module_labels_from_flow(self, profileid, twid, uid):
        """
        Get the label from the flow
        """
        flow = self.get_flow(profileid, twid, uid)
        if flow:
            data = json.loads(flow[uid])
            labels = data['module_labels']
            return labels
        else:
            return {}

    def markProfileTWAsBlocked(self, profileid, twid):
        """ Add this profile and tw to the list of blocked """
        self.r.sadd('BlockedProfTW', profileid + self.separator + twid)

    def getBlockedProfTW(self):
        """ Return all the list of blocked tws """
        data = self.r.smembers('BlockedProfTW')
        return data

    def getDomainData(self, domain):
        """
        Return information about this domain
        Returns a dictionary or False if there is no domain in the database
        We need to separate these three cases:
        1- Domain is in the DB without data. Return empty dict.
        2- Domain is in the DB with data. Return dict.
        3- Domain is not in the DB. Return False
        """
        data = self.rcache.hget('DomainsInfo', domain)
        if data or data == {}:
            # This means the domain was in the database, with or without data
            # Case 1 and 2
            # Convert the data
            data = json.loads(data)
            # print(f'In the DB: Domain {domain}, and data {data}')
        else:
            # The Domain was not in the DB
            # Case 3
            data = False
            # print(f'In the DB: Domain {domain}, and data {data}')
        return data

    def getIPData(self, ip):
<<<<<<< HEAD
        """
        Return information about this IP
        Returns a dictionary or False if there is no IP in the database
        We need to separate these three cases:
        1- IP is in the DB without data. Return empty dict.
        2- IP is in the DB with data. Return dict.
        3- IP is not in the DB. Return False
=======
        """	
        Return information about this IP	
        Returns a dictionary or False if there is no IP in the database	
        ip: a string
        We need to separate these three cases:	
        1- IP is in the DB without data. Return empty dict.	
        2- IP is in the DB with data. Return dict.	
        3- IP is not in the DB. Return False	
>>>>>>> 9aa6dfec
        """
        if type(ip) == ipaddress.IPv4Address or type(ip) == ipaddress.IPv6Address:
            ip = str(ip)
        data = self.rcache.hget('IPsInfo', ip)
        if data:
            # This means the IP was in the database, with or without data
            # Convert the data
            data = json.loads(data)
            # print(f'In the DB: IP {ip}, and data {data}')
        else:
            # The IP was not in the DB
            data = False
            # print(f'In the DB: IP {ip}, and data {data}')
        return data

    def getallIPs(self):
        """ Return list of all IPs in the DB """
        data = self.rcache.hgetall('IPsInfo')
        # data = json.loads(data)
        return data

    def setNewDomain(self, domain: str):
        """
        1- Stores this new domain in the Domains hash
        2- Publishes in the channels that there is a new domain, and that we want
            data from the Threat Intelligence modules
        """
        data = self.getDomainData(domain)
        if data is False:
            # If there is no data about this domain
            # Set this domain for the first time in the IPsInfo
            # Its VERY important that the data of the first time we see a domain
            # must be '{}', an empty dictionary! if not the logic breaks.
            # We use the empty dictionary to find if a domain exists or not
            self.rcache.hset('DomainsInfo', domain, '{}')
            # Publish that there is a new IP ready in the channel
            self.publish('new_dns', domain)

    def setNewIP(self, ip: str):
        """
        1- Stores this new IP in the IPs hash
        2- Publishes in the channels that there is a new IP, and that we want
            data from the Threat Intelligence modules
        Sometimes it can happend that the ip comes as an IP object, but when
        accessed as str, it is automatically
        converted to str
        """
        data = self.getIPData(ip)
        if data is False:
            # If there is no data about this IP
            # Set this IP for the first time in the IPsInfo
            # Its VERY important that the data of the first time we see an IP
            # must be '{}', an empty dictionary! if not the logic breaks.
            # We use the empty dictionary to find if an IP exists or not
            self.rcache.hset('IPsInfo', ip, '{}')
            # Publish that there is a new IP ready in the channel
            self.publish('new_ip', ip)

    def getIP(self, ip):
        """ Check if this ip is the hash of the profiles! """
        data = self.rcache.hget('IPsInfo', ip)
        if data:
            return True
        else:
            return False

    def setInfoForDomains(self, domain: str, domaindata: dict):
        """
        Store information for this domain
        We receive a dictionary, such as {'geocountry': 'rumania'} that we are
        going to store for this domain
        If it was not there before we store it. If it was there before, we
        overwrite it
        """
        # Get the previous info already stored
        data = self.getDomainData(domain)
        if not data:
            # This domain is not in the dictionary, add it first:
            self.setNewDomain(domain)
            # Now get the data, which should be empty, but just in case
            data = self.getDomainData(domain)
        for key in iter(domaindata):
            # domaindata can be {'VirusTotal': [1,2,3,4], 'Malicious': ""}
            # domaindata can be {'VirusTotal': [1,2,3,4]}
            # I think we dont need this anymore of the conversion
            if type(data) == str:
                # Convert the str to a dict
                data = json.loads(data)
            data_to_store = domaindata[key]
            # If there is data previously stored, check if we have
            # this key already
            try:
                # If the key is already stored, do not modify it
                # Check if this decision is ok! or we should modify
                # the data
                _ = data[key]
            except KeyError:
                # There is no data for they key so far. Add it
                data[key] = data_to_store
                newdata_str = json.dumps(data)
                self.rcache.hset('DomainsInfo', domain, newdata_str)
                # Publish the changes
                self.r.publish('dns_info_change', domain)

    def setInfoForIPs(self, ip: str, ipdata: dict):
        """
        Store information for this IP
        We receive a dictionary, such as {'geocountry': 'rumania'} that we are
        going to store for this IP.
        If it was not there before we store it. If it was there before, we
        overwrite it
        """
        # Get the previous info already stored
        data = self.getIPData(ip)
        if data is False:
            # This IP is not in the dictionary, add it first:
            self.setNewIP(ip)
            # Now get the data, which should be empty, but just in case
            data = self.getIPData(ip)

        for key in iter(ipdata):
            data_to_store = ipdata[key]
            # If there is data previously stored, check if we have this key already
            try:
                # We modify value in any case, because there might be new info
                _ = data[key]
            except KeyError:
                # There is no data for they key so far.
                # Publish the changes
                self.r.publish('ip_info_change', ip)
            data[key] = data_to_store
            newdata_str = json.dumps(data)
            self.rcache.hset('IPsInfo', ip, newdata_str)

    def subscribe(self, channel):
        """ Subscribe to channel """
        # For when a TW is modified
        pubsub = self.r.pubsub()
        supported_channels = ['tw_modified' , 'evidence_added' , 'new_ip' ,  'new_flow' , 'new_dns', 'new_dns_flow','new_http', 'new_ssl' , 'new_profile',\
                    'give_threat_intelligence', 'new_letters', 'ip_info_change', 'dns_info_change', 'dns_info_change', 'tw_closed', 'core_messages',\
                    'new_blocking', 'new_ssh','new_notice', 'finished_modules']
        for supported_channel in supported_channels:
            if supported_channel in channel:
                pubsub.subscribe(channel)
                break
        return pubsub

    def publish(self, channel, data):
        """ Publish something """
        self.r.publish(channel, data)

    def publish_stop(self):
        """ Publish stop command to terminate slips """
        all_channels_list = self.r.pubsub_channels()
        self.print('Sending the stop signal to all listeners', 3, 3)
        for channel in all_channels_list:
            self.r.publish(channel, 'stop_process')

    def get_all_flows_in_profileid_twid(self, profileid, twid):
        """
        Return a list of all the flows in this profileid and twid
        """
        data = self.r.hgetall(profileid + self.separator + twid + self.separator + 'flows')
        if data:
            return data

    def get_all_flows(self):
        """
        Returns a list with all the flows in all profileids and twids
        Each position in the list is a dictionary of flows.
        """
        data = []
        for profileid in self.getProfiles():
            for (twid, time) in self.getTWsfromProfile(profileid):
                temp = self.get_all_flows_in_profileid_twid(profileid, twid)
                if temp:
                    data.append(temp)
        return data

    def get_flow(self, profileid, twid, uid):
        """
        Returns the flow in the specific time
        The format is a dictionary
        """
        data = {}
        temp = self.r.hget(profileid + self.separator + twid + self.separator + 'flows', uid)
        data[uid] = temp
        # Get the dictionary format
        return data

    def get_labels(self):
        """ Return the amount of each label so far """
        return self.r.zrange('labels', 0, -1, withscores=True)

    def add_flow(self, profileid='', twid='', stime='', dur='', saddr='', sport='', daddr='', dport='', proto='', state='', pkts='', allbytes='', spkts='', sbytes='', appproto='', uid='', label=''):
        """
        Function to add a flow by interpreting the data. The flow is added to the correct TW for this profile.
        The profileid is the main profile that this flow is related too.
        """
        data = {}
        # data['uid'] = uid
        data['ts'] = stime
        data['dur'] = dur
        data['saddr'] = saddr
        data['sport'] = sport
        data['daddr'] = daddr
        data['dport'] = dport
        data['proto'] = proto
        # Store the interpreted state, not the raw one
        summaryState = __database__.getFinalStateFromFlags(state, pkts)
        data['origstate'] = state
        data['state'] = summaryState
        data['pkts'] = pkts
        data['allbytes'] = allbytes
        data['spkts'] = spkts
        data['sbytes'] = sbytes
        data['appproto'] = appproto
        data['label'] = label
        # when adding a flow, there are still no labels ftom other modules, so the values is empty dictionary
        data['module_labels'] = {}
        # Convert to json string
        data = json.dumps(data)
        # Store in the hash 10.0.0.1_timewindow1, a key uid, with data
        value = self.r.hset(profileid + self.separator + twid + self.separator + 'flows', uid, data)
        if value:
            # The key was not there before. So this flow is not repeated
            # Store the label in our uniq set, and increment it by 1
            if label:
                self.r.zincrby('labels', 1, label)
            # We can publish the flow directly without asking for it, but its good to maintain the format given by the get_flow() function.
            flow = self.get_flow(profileid, twid, uid)
            # Get the dictionary and convert to json string
            flow = json.dumps(flow)
            # Prepare the data to publish.
            to_send = {}
            to_send['profileid'] = profileid
            to_send['twid'] = twid
            to_send['flow'] = flow
            to_send['stime'] = stime
            to_send = json.dumps(to_send)
            self.publish('new_flow', to_send)

    def add_out_ssl(self, profileid, twid, daddr_as_obj, dport, flowtype, uid,
                    version, cipher, resumed, established, cert_chain_fuids,
                    client_cert_chain_fuids, subject, issuer, validation_status, curve, server_name):
        """
        Store in the DB an ssl request
        All the type of flows that are not netflows are stored in a separate hash ordered by uid.
        The idea is that from the uid of a netflow, you can access which other type of info is related to that uid
        """
        data = {}
        data['uid'] = uid
        data['type'] = flowtype
        data['version'] = version
        data['cipher'] = cipher
        data['resumed'] = resumed
        data['established'] = established
        data['cert_chain_fuids'] = cert_chain_fuids
        data['client_cert_chain_fuids'] = client_cert_chain_fuids
        data['subject'] = subject
        data['issuer'] = issuer
        data['validation_status'] = validation_status
        data['curve'] = curve
        data['server_name'] = server_name
        data['daddr'] = str(daddr_as_obj)
        data['dport'] = dport
        # Convert to json string
        data = json.dumps(data)
        self.r.hset(profileid + self.separator + twid + self.separator + 'altflows', uid, data)
        to_send = {}
        to_send['profileid'] = profileid
        to_send['twid'] = twid
        to_send['flow'] = data
        to_send = json.dumps(to_send)
        self.publish('new_ssl', to_send)
        self.print('Adding SSL flow to DB: {}'.format(data), 5, 0)
        # Check if the server_name (SNI) is detected by the threat intelligence. Empty field in the end, cause we have extrafield for the IP.
        # If server_name is not empty, set in the IPsInfo and send to TI
        if server_name:
            # Save new server name in the IPInfo. There might be several server_name per IP.
            ipdata = self.getIPData(str(daddr_as_obj))
            if ipdata:
                sni_ipdata = ipdata.get('SNI', [])
            else:
                sni_ipdata = []

            SNI_port = {'server_name':server_name, 'dport':dport}
            # We do not want any duplicates.
            if SNI_port not in sni_ipdata:
                sni_ipdata.append(SNI_port)
            self.setInfoForIPs(str(daddr_as_obj), {'SNI':sni_ipdata})

            # We are giving only new server_name to the threat_intelligence module.
            data_to_send = {
                'server_name' : server_name,
                'profileid' : str(profileid),
                'twid': str(twid)
            }
            data_to_send = json.dumps(data_to_send)
            self.publish('give_threat_intelligence',data_to_send)

    def add_out_http(self, profileid, twid, flowtype, uid, method, host, uri, version, user_agent, request_body_len, response_body_len, status_code, status_msg, resp_mime_types, resp_fuids):
        """
        Store in the DB a http request
        All the type of flows that are not netflows are stored in a separate hash ordered by uid.
        The idea is that from the uid of a netflow, you can access which other type of info is related to that uid
        """
        data = {}
        data['uid'] = uid
        data['type'] = flowtype
        data['method'] = method
        data['host'] = host
        data['uri'] = uri
        data['version'] = version
        data['user_agent'] = user_agent
        data['request_body_len'] = request_body_len
        data['response_body_len'] = response_body_len
        data['status_code'] = status_code
        data['status_msg'] = status_msg
        data['resp_mime_types'] = resp_mime_types
        data['resp_fuids'] = resp_fuids
        # Convert to json string
        data = json.dumps(data)
        self.r.hset(profileid + self.separator + twid + self.separator + 'altflows', uid, data)
        to_send = {}
        to_send['profileid'] = profileid
        to_send['twid'] = twid
        to_send['flow'] = data
        to_send = json.dumps(to_send)
        self.publish('new_http', to_send)
        self.print('Adding HTTP flow to DB: {}'.format(data), 5, 0)
        # Check if the host domain is detected by the threat intelligence. Empty field in the end, cause we have extrafield for the IP.
        data_to_send = {
                'host': host,
                'profileid' : str(profileid),
                'twid' :  str(twid)
            }
        data_to_send = json.dumps(data_to_send)
        self.publish('give_threat_intelligence',data_to_send)

    def add_out_ssh(self, profileid, twid, flowtype, uid, ssh_version, auth_attempts, auth_success, client, server, cipher_alg, mac_alg, compression_alg, kex_alg, host_key_alg, host_key):
        """
        Store in the DB a SSH request
        All the type of flows that are not netflows are stored in a
        separate hash ordered by uid.
        The idea is that from the uid of a netflow, you can access which
        other type of info is related to that uid
        """
        #  {"client":"SSH-2.0-OpenSSH_8.1","server":"SSH-2.0-OpenSSH_7.5p1 Debian-5","cipher_alg":"chacha20-pol y1305@openssh.com","mac_alg":"umac-64-etm@openssh.com","compression_alg":"zlib@openssh.com","kex_alg":"curve25519-sha256","host_key_alg":"ecdsa-sha2-nistp256","host_key":"de:04:98:42:1e:2a:06:86:5b:f0:5b:e3:65:9f:9d:aa"}
        data = {}
        data['uid'] = uid
        data['type'] = flowtype
        data['version'] = ssh_version
        data['auth_attempts'] = auth_attempts
        data['auth_success'] = auth_success
        data['client'] = client
        data['server'] = server
        data['cipher_alg'] = cipher_alg
        data['mac_alg'] = mac_alg
        data['compression_alg'] = compression_alg
        data['kex_alg'] = kex_alg
        data['host_key_alg'] = host_key_alg
        data['host_key'] = host_key
        # Convert to json string
        data = json.dumps(data)
        # Set the dns as alternative flow
        self.r.hset(profileid + self.separator + twid + self.separator + 'altflows', uid, data)
        # Publish the new dns received
        to_send = {}
        to_send['profileid'] = profileid
        to_send['twid'] = twid
        to_send['flow'] = data
        to_send = json.dumps(to_send)
        # publish a dns with its flow
        self.publish('new_ssh', to_send)
        self.print('Adding SSH flow to DB: {}'.format(data), 5, 0)
        # Check if the dns is detected by the threat intelligence. Empty field in the end, cause we have extrafield for the IP.

    def add_out_notice(self,profileid, twid, daddr, sport, dport, note, msg, scanned_port, scanning_ip):
        """" Send notice.log data to new_notice channel to look for self-signed certificates """
        data = {
            'daddr' :  daddr,
            'sport' :  sport,
            'dport' :  dport,
            'note'  :  note,
            'msg'   :  msg,
            'scanned_port' : scanned_port,
            'scanning_ip'  : scanning_ip
        }
        data = json.dumps(data) # this is going to be sent insidethe to_send dict
        to_send = {}
        to_send['profileid'] = profileid
        to_send['twid'] = twid
        to_send['flow'] = data
        to_send = json.dumps(to_send)
        self.publish('new_notice', to_send)
        self.print('Adding notice flow to DB: {}'.format(data), 5, 0)

    def add_out_dns(self, profileid, twid, flowtype, uid, query, qclass_name, qtype_name, rcode_name, answers, ttls):
        """
        Store in the DB a DNS request
        All the type of flows that are not netflows are stored in a separate hash ordered by uid.
        The idea is that from the uid of a netflow, you can access which other type of info is related to that uid
        """
        data = {}
        data['uid'] = uid
        data['type'] = flowtype
        data['query'] = query
        data['qclass_name'] = qclass_name
        data['qtype_name'] = qtype_name
        data['rcode_name'] = rcode_name
        data['answers'] = answers
        data['ttls'] = ttls
        # Convert to json string
        data = json.dumps(data)
        # Set the dns as alternative flow
        self.r.hset(profileid + self.separator + twid + self.separator + 'altflows', uid, data)
        # Publish the new dns received
        to_send = {}
        to_send['profileid'] = profileid
        to_send['twid'] = twid
        to_send['flow'] = data
        to_send = json.dumps(to_send)
        #publish a dns with its flow
        self.publish('new_dns_flow', to_send)
        self.print('Adding DNS flow to DB: {}'.format(data), 5,0)
        # Check if the dns is detected by the threat intelligence. Empty field in the end, cause we have extrafield for the IP.
        data_to_send = {
                'query': str(query),
                'profileid' : str(profileid),
                'twid' :  str(twid),
            }
        data_to_send = json.dumps(data_to_send)
        self.publish('give_threat_intelligence',data_to_send)

    def get_altflow_from_uid(self, profileid, twid, uid):
        """ Given a uid, get the alternative flow realted to it """
        return self.r.hget(profileid + self.separator + twid + self.separator + 'altflows', uid)

    def add_timeline_line(self, profileid, twid, data, timestamp):
        """ Add a line to the time line of this profileid and twid """
        self.print('Adding timeline for {}, {}: {}'.format(profileid, twid, data), 4, 0)
        key = str(profileid + self.separator + twid + self.separator + 'timeline')
        data = json.dumps(data)
        mapping = {}
        mapping[data] = timestamp
        self.r.zadd(key, mapping)
        # Mark the tw as modified since the timeline line is new data in the TW
        self.markProfileTWAsModified(profileid, twid, timestamp='')

    def get_timeline_last_line(self, profileid, twid):
        """ Add a line to the time line of this profileid and twid """
        key = str(profileid + self.separator + twid + self.separator + 'timeline')
        data = self.r.zrange(key, -1, -1)
        return data

    def get_timeline_last_lines(self, profileid, twid, first_index: int) -> Tuple[str, int]:
        """ Get only the new items in the timeline."""
        key = str(profileid + self.separator + twid + self.separator + 'timeline')
        # The the amount of lines in this list
        last_index = self.r.zcard(key)
        # Get the data in the list from the index asked (first_index) until the last
        data = self.r.zrange(key, first_index, last_index - 1)
        return data, last_index

    def get_timeline_all_lines(self, profileid, twid):
        """ Add a line to the time line of this profileid and twid """
        key = str(profileid + self.separator + twid + self.separator + 'timeline')
        data = self.r.zrange(key, 0, -1)
        return data

    def set_port_info(self, portproto, name):
        """ Save in the DB a port with its description """
        self.r.hset('portinfo', portproto, name)

    def get_port_info(self, portproto):
        """ Retrive the name of a port """
        return self.r.hget('portinfo', portproto)

    def add_zeek_file(self, filename):
        """ Add an entry to the list of zeek files """
        self.r.sadd('zeekfiles', filename)

    def get_all_zeek_file(self):
        """ Return all entries from the list of zeek files """
        data = self.r.smembers('zeekfiles')
        return data

    def set_profile_module_label(self, profileid, module, label):
        """
        Set a module label for a profile.
        """
        data = self.get_profile_modules_labels(profileid)
        data[module] = label
        data = json.dumps(data)
        self.r.hset(profileid, 'modules_labels', data)

    def get_profile_modules_labels(self, profileid):
        """
        Get labels set by modules in the profile.
        """
        data = self.r.hget(profileid, 'modules_labels')
        if data:
            data = json.loads(data)
        else:
            data = {}
        return data

    def del_zeek_file(self, filename):
        """ Delete an entry from the list of zeek files """
        self.r.srem('zeekfiles', filename)

    def delete_ips_from_IoC_ips(self, ips):
        """
        Delete old IPs from IoC
        """
        self.rcache.hdel('IoC_ips', *ips)

    def delete_domains_from_IoC_domains(self, domains):
        """
        Delete old domains from IoC
        """
        self.rcache.hdel('IoC_domains', *domains)

    def add_ips_to_IoC(self, ips_and_description: dict) -> None:
        """
        Store a group of IPs in the db as they were obtained from an IoC source
        What is the format of ips_and_description?
        """
        if ips_and_description:
            self.rcache.hmset('IoC_ips', ips_and_description)

    def add_domains_to_IoC(self, domains_and_description: dict) -> None:
        """
        Store a group of domains in the db as they were obtained from
        an IoC source
        What is the format of domains_and_description?
        """
        if domains_and_description:
            self.rcache.hmset('IoC_domains', domains_and_description)

    def add_ip_to_IoC(self, ip: str, description: str) -> None:
        """
        Store in the DB 1 IP we read from an IoC source  with its description
        """
        self.rcache.hset('IoC_ips', ip, description)

    def add_domain_to_IoC(self, domain: str, description: str) -> None:
        """
        Store in the DB 1 domain we read from an IoC source
        with its description
        """
        self.rcache.hset('IoC_domains', domain, description)

    def set_malicious_ip(self, ip, profileid_twid):
        """
        Save in DB malicious IP found in the traffic
        with its profileid and twid
        """
        self.r.hset('MaliciousIPs', ip, profileid_twid)

    def set_malicious_domain(self, domain, profileid_twid):
        """
        Save in DB a malicious domain found in the traffic
        with its profileid and twid
        """
        self.r.hset('MaliciousDomains', domain, profileid_twid)

    def get_malicious_ip(self, ip):
        """
        Return malicious IP and its list of presence in
        the traffic (profileid, twid)
        """
        data = self.r.hget('MaliciousIPs', ip)
        if data:
            data = json.loads(data)
        else:
            data = {}
        return data

    def get_malicious_domain(self, domain):
        """
        Return malicious domain and its list of presence in
        the traffic (profileid, twid)
        """
        data = self.r.hget('MaliciousDomains', domain)
        if data:
            data = json.loads(data)
        else:
            data = {}
        return data

    def set_dns_resolution(self, query, answers):
        """
        Save in DB DNS name for each IP
        """
        for ans in answers:
            data = self.get_dns_resolution(ans)
            if query not in data:
                data.append(query)
            data = json.dumps(data)
            self.r.hset('DNSresolution', ans, data)

    def get_dns_resolution(self, ip):
        """
        Get DNS name of the IP, a list
        """
        data = self.r.hget('DNSresolution', ip)
        if data:
            data = json.loads(data)
            return data
        else:
            return []

    def set_passive_dns(self, ip, data):
        """
        Save in DB passive DNS from virus total
        """
        data = json.dumps(data)
        self.r.hset('passiveDNS', ip, data)

    def get_passive_dns(self, ip):
        """
        Get passive DNS from virus total
        """
        data = self.r.hget('passiveDNS', ip)
        if data:
            data = json.loads(data)
            return data
        else:
            return ''

    def get_IPs_in_IoC(self):
        """
        Get all IPs and their description from IoC_ips
        """
        data = self.rcache.hgetall('IoC_ips')
        return data

    def get_Domains_in_IoC(self):
        """
        Get all Domains and their description from IoC_domains
        """
        data = self.rcache.hgetall('IoC_domains')
        return data

    def search_IP_in_IoC(self, ip: str) -> str:
        """
        Search in the dB of malicious IPs and return a
        description if we found a match
        """
        ip_description = self.rcache.hget('IoC_ips', ip)
        if ip_description == None:
            return False
        else:
            return ip_description

    def search_Domain_in_IoC(self, domain: str) -> str:
        """
        Search in the dB of malicious domainss and return a
        description if we found a match
        """
        domain_description = self.rcache.hget('IoC_domains', domain)
        if domain_description == None:
            return False
        else:
            return domain_description

    def getDataFromProfileTW(self, profileid: str, twid: str, direction: str, state : str, protocol: str, role: str, type_data: str) -> dict:
        """
        Get the info about a certain role (Client or Server), for a particular protocol (TCP, UDP, ICMP, etc.) for a particular State (Established, etc.)
        direction: 'Dst' or 'Src'. This is used to know if you want the data of the src ip or ports, or the data from the dst ips or ports
        state: can be 'Established' or 'NotEstablished'
        protocol: can be 'TCP', 'UDP', 'ICMP' or 'IPV6ICMP'
        role: can be 'Client' or 'Server'
        type_data: can be 'Ports' or 'IPs'
        """
        try:
            self.print('Asked to get data from profile {}, {}, {}, {}, {}, {}, {}'.format(profileid, twid, direction, state, protocol, role, type_data), 0, 4)
            key = direction + type_data + role + protocol + state
            # self.print('Asked Key: {}'.format(key))
            data = self.r.hget(profileid + self.separator + twid, key)
            value = {}
            if data:
                self.print('Key: {}. Getting info for Profile {} TW {}. Data: {}'.format(key, profileid, twid, data), 5, 0)
                # Convert the dictionary to json
                portdata = json.loads(data)
                value = portdata
            elif not data:
                self.print('There is no data for Key: {}. Profile {} TW {}'.format(key, profileid, twid), 5, 0)
            return value
        except Exception as inst:
            self.outputqueue.put('01|database|[DB] Error in getDataFromProfileTW database.py')
            self.outputqueue.put('01|database|[DB] Type inst: {}'.format(type(inst)))
            self.outputqueue.put('01|database|[DB] Inst: {}'.format(inst))

    def get_last_update_time_malicious_file(self):
        """ Return the time of last update of the remote malicious file from the db """
        return self.r.get('last_update_malicious_file')

    def set_last_update_time_malicious_file(self, time):
        """ Return the time of last update of the remote malicious file from the db """
        self.r.set('last_update_malicious_file', time)

    def get_host_ip(self):
        """ Get the IP addresses of the host from a db. There can be more than one"""
        return self.r.smembers('hostIP')

    def set_host_ip(self, ip):
        """ Store the IP address of the host in a db. There can be more than one"""
        self.r.sadd('hostIP', ip)

    def add_all_loaded_malicous_ips(self, ips_and_description: dict) -> None:
        self.r.hmset('loaded_malicious_ips', ips_and_description)

    def add_loaded_malicious_ip(self, ip: str, description: str) -> None:
        self.r.hset('loaded_malicious_ips', ip, description)

    def get_loaded_malicious_ip(self, ip: str) -> str:
        ip_description = self.r.hget('loaded_malicious_ips', ip)
        return ip_description

    def set_profile_as_malicious(self, profileid: str, description: str) -> None:
        # Add description to this malicious ip profile.
        self.r.hset(profileid, 'labeled_as_malicious', description)

    def is_profile_malicious(self, profileid: str) -> str:
        data = self.r.hget(profileid, 'labeled_as_malicious')
        return data

    def set_malicious_file_info(self, file, data):
        '''
        Set/update time and/or e-tag for malicious file
        '''
        # data = self.get_malicious_file_info(file)
        # for key in file_data:
        # data[key] = file_data[key]
        data = json.dumps(data)
        self.rcache.hset('malicious_files_info', file, data)

    def get_malicious_file_info(self, file):
        '''
        Get malicious file info
        '''
        data = self.rcache.hget('malicious_files_info', file)
        if data:
            data = json.loads(data)
        else:
            data = ''
        return data

<<<<<<< HEAD
    def set_asn_cache(self, asn, asn_range) -> None:
        """
        Stores the range of asn in cached_asn hash
        :param asn: str
        :param asn_range: str
        """
        self.rcache.hset('cached_asn', asn, asn_range)

    def get_asn_cache(self):
        """
        Returns cached asn of ip if present, or False.
        """
        return self.rcache.hgetall('cached_asn')
    
    def store_process_PID(self, process, pid):
        """
        Stores each started process or module with it's PID
        :param pid: int
        :param process: str
        """
        self.r.hset('PIDs', process, pid)

    def get_PIDs(self):
        """ returns a dict with module names as keys and pids as values """
        return self.r.hgetall('PIDs')
=======
    def set_whitelist(self,whitelisted_IPs, whitelisted_domains, whitelisted_organizations):
        """ Store a dict of whitelisted IPs, domains and organizations in the db """

        self.r.hset("whitelist" , "IPs", json.dumps(whitelisted_IPs))
        self.r.hset("whitelist" , "domains", json.dumps(whitelisted_domains))
        self.r.hset("whitelist" , "organizations", json.dumps(whitelisted_organizations))

    def get_whitelist(self):
        """ Return dict of 3 keys: IPs, domains and organizations"""
        return self.r.hgetall('whitelist')

>>>>>>> 9aa6dfec

__database__ = Database()<|MERGE_RESOLUTION|>--- conflicted
+++ resolved
@@ -996,15 +996,6 @@
         return data
 
     def getIPData(self, ip):
-<<<<<<< HEAD
-        """
-        Return information about this IP
-        Returns a dictionary or False if there is no IP in the database
-        We need to separate these three cases:
-        1- IP is in the DB without data. Return empty dict.
-        2- IP is in the DB with data. Return dict.
-        3- IP is not in the DB. Return False
-=======
         """	
         Return information about this IP	
         Returns a dictionary or False if there is no IP in the database	
@@ -1013,7 +1004,6 @@
         1- IP is in the DB without data. Return empty dict.	
         2- IP is in the DB with data. Return dict.	
         3- IP is not in the DB. Return False	
->>>>>>> 9aa6dfec
         """
         if type(ip) == ipaddress.IPv4Address or type(ip) == ipaddress.IPv6Address:
             ip = str(ip)
@@ -1765,7 +1755,6 @@
             data = ''
         return data
 
-<<<<<<< HEAD
     def set_asn_cache(self, asn, asn_range) -> None:
         """
         Stores the range of asn in cached_asn hash
@@ -1791,7 +1780,7 @@
     def get_PIDs(self):
         """ returns a dict with module names as keys and pids as values """
         return self.r.hgetall('PIDs')
-=======
+
     def set_whitelist(self,whitelisted_IPs, whitelisted_domains, whitelisted_organizations):
         """ Store a dict of whitelisted IPs, domains and organizations in the db """
 
@@ -1803,6 +1792,5 @@
         """ Return dict of 3 keys: IPs, domains and organizations"""
         return self.r.hgetall('whitelist')
 
->>>>>>> 9aa6dfec
 
 __database__ = Database()