--- conflicted
+++ resolved
@@ -290,7 +290,6 @@
                 self.profilerqueue.close()
 
                 return True
-<<<<<<< HEAD
             # Process the binary nfdump file.
             elif self.input_type == 'nfdump':
                 command = 'nfdump -N  -o csv -r ' + self.input_information + ' >  ' + self.nfdump_output_file
@@ -302,31 +301,23 @@
                 self.print("We read everything. No more input. Stopping input process. Sent {} lines".format(lines))
 
             # Process the pcap files
-            elif self.input_type == 'pcap':
-=======
-            # Process the pcap files or bro interface
             elif self.input_type == 'pcap' or self.input_type == 'interface':
->>>>>>> 2098777a
                 # Create zeek_folder if does not exist.
                 if not os.path.exists(self.zeek_folder):
                     os.makedirs(self.zeek_folder)
                 # Now start the observer of new files. We need the observer because Zeek does not create all the files
                 # at once, but when the traffic appears. That means that we need
                 # some process to tell us which files to read in real time when they appear
-<<<<<<< HEAD
                 # Get the file eventhandler
                 # We have to set event_handler and event_observer before running zeek.
-                self.event_handler = FileEventHandler()
-=======
-                # Get the fileeventhandler
                 self.event_handler = FileEventHandler(self.config)
->>>>>>> 2098777a
                 # Create an observer
                 self.event_observer = Observer()
                 # Schedule the observer with the callback on the file handler
                 self.event_observer.schedule(self.event_handler, self.zeek_folder, recursive=True)
                 # Start the observer
                 self.event_observer.start()
+
                 # This double if is horrible but we just need to change a string
                 if self.input_type == 'interface':
                     # Change the bro command
@@ -344,24 +335,13 @@
                         prefix = '../'
                     # This is for stoping the input if bro does not receive any new line while reading a pcap
                     self.bro_timeout = 30
-<<<<<<< HEAD
-
-                if len(os.listdir(self.zeek_folder)) > 0:
-                    # First clear the zeek folder of old .log files
-                    command = "rm " + self.zeek_folder + "/*.log 2>&1 > /dev/null &"
-                    os.system(command)
-
-                # Run zeek on the pcap. The redef is to have json files
-=======
-                # First clear the zeek folder of old .log files
-                # old command = "rm " + self.zeek_folder + "/*.log 2>&1 > /dev/null"
+
                 if len(os.listdir(self.zeek_folder)) > 0:
                     # First clear the zeek folder of old .log files
                     # The rm should not be in background because we must wait until the folder is empty
-                    command = "rm " + self.zeek_folder + "/*.log 2>&1 > /dev/null"
+                    command = "rm " + self.zeek_folder + "/*.log 2>&1 > /dev/null &"
                     os.system(command)
-                # Run zeek on the pcap. The redef is to hav json files
->>>>>>> 2098777a
+                # Run zeek on the pcap. The redef is to have json files
                 # To add later the home net: "Site::local_nets += { 1.2.3.0/24, 5.6.7.0/24 }"
                 command = "cd " + self.zeek_folder + "; bro -C -r " + prefix + self.input_information + " local -e 'redef LogAscii::use_json=T;' -f " + self.packet_filter + " 2>&1 > /dev/null &"
                 # Run zeek.
@@ -370,119 +350,13 @@
                 # Give Zeek some time to generate at least 1 file.
                 time.sleep(3)
 
-<<<<<<< HEAD
                 lines = self.read_zeek_files()
                 self.print("We read everything. No more input. Stopping input process. Sent {} lines".format(lines))
 
-=======
-                # Get the zeek files in the folder now
-                zeek_files = __database__.get_all_zeek_file()
-                open_file_handlers = {}
-                time_last_lines = {}
-                cache_lines = {}
-                # Try to keep track of when was the last update so we stop this reading
-                last_updated_file_time = datetime.now()
-                while True:
-                    for filename in zeek_files:
-                        # Update which files we know about
-                        try:
-                            file_handler = open_file_handlers[filename]
-                            # We already opened this file
-                            #self.print('Old File {}'.format(filename))
-                        except KeyError:
-                            # First time we opened this file
-                            # Ignore the files that do not contain data
-                            if 'capture_loss' in filename or 'loaded_scripts' in filename or 'packet_filter' in filename or 'stats' in filename or 'weird' in filename or 'reporter' in filename:
-                                continue
-                            file_handler = open(filename + '.log', 'r')
-                            open_file_handlers[filename] = file_handler
-                            #self.print('New File {}'.format(filename))
-
-                        # Only read the next line if the previous line was sent
-                        try:
-                            temp = cache_lines[filename]
-                            # We have still something to send, do not read the next line from this file
-                        except KeyError:
-                            # We don't have any waiting line for this file, so proceed
-
-                            json_line = file_handler.readline()
-                            #self.print('Reading from file {}, the line {}'.format(filename, json_line))
-                            #self.print('File {}, read line: {}'.format(filename, json_line))
-                            # Did the file ended?
-                            if not json_line:
-                                # We reached the end of one of the files that we were reading. Wait for more data to come
-                                continue
-                            
-                            # Since we actually read something form any file, update the last time of read
-                            last_updated_file_time = datetime.now()
-                            # Convert from json to dict
-                            line = json.loads(json_line)
-                            # All bro files have a field 'ts' with the timestamp.
-                            # So we are safe here not checking the type of line
-                            timestamp = line['ts']
-                            time_last_lines[filename] = timestamp
-                            # Add the type of file to the dict so later we know how to parse it
-                            line['type'] = filename
-                            #self.print('File {}. TS: {}'.format(filename, timestamp))
-                            # Store the line in the cache
-                            #self.print('Adding cache and time of {}'.format(filename))
-                            cache_lines[filename] = line
-                     
-                    # Out of the for
-
-                    #self.print('Out of the for.')
-                    #self.print('Cached lines: {}'.format(str(cache_lines)))
-                    # If we don't have any cached lines to send, it may mean that new lines are not arriving. Check
-                    if not cache_lines:
-                        # Verify that we didn't have any new lines in the last 10 seconds. Seems enough for any network to have ANY traffic
-                        now = datetime.now()
-                        diff = now - last_updated_file_time
-                        diff = diff.seconds
-                        if diff >= self.bro_timeout:
-                            # It has been 10 seconds without any file being updated. So stop the while
-                            break
-
-                    #self.print('Cached times: {}'.format(str(time_last_lines)))
-                    # Now read lines in order. The line with the smallest timestamp first
-                    file_sorted_time_last_lines = sorted(time_last_lines, key=time_last_lines.get)
-                    #self.print('Sorted times: {}'.format(str(file_sorted_time_last_lines)))
-                    try:
-                        key = file_sorted_time_last_lines[0]
-                    except IndexError:
-                        # No more sorted keys. Just loop waiting for more lines
-                        # It may happened that we check all the files in the folder, and there is still no file for us.
-                        # To cover this case, just refresh the list of files
-                        #self.print('Getting new files...')
-                        zeek_files = __database__.get_all_zeek_file()
-                        continue
-
-                    line_to_send = cache_lines[key]
-                    #self.print('Line to send from file {}. {}'.format(key, line_to_send))
-                    # SENT
-                    self.print("	> Sent Line: {}".format(line_to_send), 0, 3)
-                    self.profilerqueue.put(line_to_send)
-                    # Count the read lines
-                    lines += 1
-                    # Delete this line from the cache and the time list
-                    #self.print('Deleting cache and time of {}'.format(key))
-                    del cache_lines[key]
-                    del time_last_lines[key]
-                            
-                    # Get the new list of files
-                    zeek_files = __database__.get_all_zeek_file()
-
-                # No more files to read
-                for file in open_file_handlers:
-                    self.print('Closing file {}'.format(file),3,0)
-                    open_file_handlers[file].close()
->>>>>>> 2098777a
                 # Stop the observer
                 self.event_observer.stop()
                 self.event_observer.join()
                 return True
-
-            elif self.input_type == 'interface':
-                raise NotImplementedError
 
         except KeyboardInterrupt:
             self.outputqueue.put("04|input|[In] No more input. Stopping input process. Sent {} lines".format(lines))
