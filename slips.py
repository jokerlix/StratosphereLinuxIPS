#!/usr/bin/python -u
# This file is part of the Stratosphere Linux IPS
# See the file 'LICENSE' for copying permission.
# Author: Sebastian Garcia. eldraco@gmail.com , sebastian.garcia@agents.fel.cvut.cz

import sys
from colors import *
from datetime import datetime
from datetime import timedelta
import argparse
import multiprocessing
from multiprocessing import Queue
import time
from modules.markov_models_1 import __markov_models__
from os import listdir
from os.path import isfile, join
from ip_handler import IpHandler
from ip_handler import IpAddress


import random

version = '0.4'

###################
class Tuple(object):
    """ The class to simply handle tuples """
    def __init__(self, tuple4):
        self.id = tuple4
        self.amount_of_flows = 0
        self.src_ip = tuple4.split('-')[0]
        self.dst_ip = tuple4.split('-')[1]
        self.protocol = tuple4.split('-')[3]
        self.state_so_far = ""
        self.winner_model_id = False
        self.winner_model_distance = float('inf')
        self.proto = ""
        self.datetime = ""
        self.T1 = False
        self.T2 = False
        self.TD = False
        self.current_size = -1
        self.current_duration = -1
        self.previous_size = -1
        self.previous_duration = -1
        self.previous_time = -1
        # Thresholds
        self.tto = timedelta(seconds=3600)
        self.tt1 = float(1.05)
        self.tt2 = float(1.3)
        self.tt3 = float(5)
        self.td1 = float(0.1)
        self.td2 = float(10)
        self.ts1 = float(250)
        self.ts2 = float(1100)
        # The state
        self.state = ""
        # Final values for getting the state
        self.duration = -1
        self.size = -1
        self.periodic = -1
        self.color = str
        # By default print all tuples. Depends on the arg
        self.should_be_printed = True
        self.desc = ''
        # After a tuple is detected, min_state_len holds the lower letter position in the state
        # where the detection happened.
        self.min_state_len = 0
        # After a tuple is detected, max_state_len holds the max letter position in the state
        # where the detection happened. The new arriving letters to be detected are between max_state_len and the real end of the state
        self.max_state_len = 0
        self.detected_label = False

    def set_detected_label(self, label):
        self.detected_label = label

    def unset_detected_label(self):
        self.detected_label = False

    def get_detected_label(self):
        return self.detected_label

    def get_state_detected_last(self):
        if self.max_state_len == 0:
            # First time before any detection
            return self.state[self.min_state_len:]
        # After the first detection
        return self.state[self.min_state_len:self.max_state_len]

    def set_min_state_len(self, state_len):
        self.min_state_len = state_len

    def get_min_state_len(self):
        return self.min_state_len

    def set_max_state_len(self, state_len):
        self.max_state_len = state_len

    def get_max_state_len(self):
        return self.max_state_len

    def get_protocol(self):
        return self.protocol

    def get_state(self):
        return self.state

    def set_verbose(self, verbose):
        self.verbose = verbose

    def set_debug(self, debug):
        self.debug = debug

    def get_whois_data(self):
        try:
            import ipwhois
        except ImportError:
            print 'The ipwhois library is not install. pip install ipwhois'
            return False
        # is the ip in the cache
        try:
            self.desc = whois_cache[self.dst_ip]
        except KeyError:
            # Is not, so just ask for it
            try:
                obj = ipwhois.IPWhois(self.dst_ip)
<<<<<<< HEAD
=======
                #data = obj.lookup() #//DEPReCATED FUCNTION -> use ".lookup_whois()" instead
>>>>>>> 57c96869
                data = obj.lookup_whois()
                try:
                    self.desc = data['nets'][0]['description'].strip().replace('\n',' ') + ',' + data['nets'][0]['country']
                except AttributeError:
                    # There is no description field
                    self.desc = ""
            except ValueError:
                # Not a real IP, maybe a MAC
                pass
            except IndexError:
                # Some problem with the whois info. Continue
                pass        
            except ipwhois.IPDefinedError as e:
                if 'Multicast' in e:
                    self.desc = 'Multicast'
                self.desc = 'Private Use'
<<<<<<< HEAD
            except ValueError:
                # Not a real IP, maybe a MAC
                pass
            except IndexError:
                # Some problem with the whois info. Continue
                pass
=======
            except ipwhois.ipwhois.WhoisLookupError:
                print 'Error looking the whois of {}'.format(self.dst_ip)
                # continue with the work
>>>>>>> 57c96869
            # Store in the cache
            whois_cache[self.dst_ip] = self.desc

    def add_new_flow(self, column_values):
        """ Add new stuff about the flow in this tuple """
        # 0:starttime, 1:dur, 2:proto, 3:saddr, 4:sport, 5:dir, 6:daddr: 7:dport, 8:state, 9:stos,  10:dtos, 11:pkts, 12:bytes
        # Store previous
        self.previous_size = self.current_size
        self.previous_duration = self.current_duration
        self.previous_time = self.datetime
        if self.debug > 2:
            print '\nAdding flow {}'.format(column_values)
        # Get the starttime
        self.datetime = datetime.strptime(column_values[0], '%Y/%m/%d %H:%M:%S.%f')
        # Get the size
        try:
            self.current_size = float(column_values[12])
        except ValueError:
            # It can happen that we dont have this value in the binetflow
            self.current_size = 0.0
        # Get the duration
        try:
            self.current_duration = float(column_values[1])
        except ValueError:
            # It can happen that we dont have this value in the binetflow
            self.current_duration = 0.0
        # Get the protocol
        self.proto = str(column_values[2])
        # Get the amount of flows
        self.amount_of_flows += 1
        # Update value of T1
        self.T1 = self.T2
        try:
            # Update value of T2
            self.T2 = self.datetime - self.previous_time
            # Are flows sorted?
            if self.T2.total_seconds() < 0:
                # Flows are not sorted
                if self.debug > 2:
                    print '@',
                # What is going on here when the flows are not ordered?? Are we losing flows?
        except TypeError:
            self.T2 = False
        # Compute the rest
        self.compute_periodicity()
        self.compute_duration()
        self.compute_size()
        self.compute_state()
        self.compute_symbols()
        self.do_print()
        if self.debug > 3:
            print '\tTuple {}. Amount of flows so far: {}'.format(self.get_id(), self.amount_of_flows)

    def compute_periodicity(self):
        # If either T1 or T2 are False
        if (isinstance(self.T1, bool) and self.T1 == False) or (isinstance(self.T2, bool) and self.T2 == False):
            self.periodicity = -1
        elif self.T2 >= self.tto:
            t2_in_hours = self.T2.total_seconds() / self.tto.total_seconds()
            # Should be int always
            for i in range(int(t2_in_hours)):
                self.state += '0'
        elif self.T1 >= self.tto:
            t1_in_hours = self.T1.total_seconds() / self.tto.total_seconds()
            # Should be int always
            for i in range(int(t1_in_hours)):
                self.state += '0'
        if not isinstance(self.T1, bool) and not isinstance(self.T2, bool):
            try:
                if self.T2 >= self.T1:
                    self.TD = timedelta(seconds=(self.T2.total_seconds() / self.T1.total_seconds())).total_seconds()
                else:
                    self.TD = timedelta(seconds=(self.T1.total_seconds() / self.T2.total_seconds())).total_seconds()
            except ZeroDivisionError:
                self.TD = 1
            # Decide the periodic based on TD and the thresholds
            if self.TD <= self.tt1:
                # Strongly periodic
                self.periodic = 1
            elif self.TD < self.tt2:
                # Weakly periodic
                self.periodic = 2
            elif self.TD < self.tt3:
                # Weakly not periodic
                self.periodic = 3
            else:
                self.periodic = 4
        if self.debug > 2:
            print '\tPeriodic: {}'.format(self.periodic)

    def compute_duration(self):
        if self.current_duration <= self.td1:
            self.duration = 1
        elif self.current_duration > self.td1 and self.current_duration <= self.td2:
            self.duration = 2
        elif self.current_duration > self.td2:
            self.duration = 3
        if self.debug > 2:
            print '\tDuration: {}'.format(self.duration)

    def compute_size(self):
        if self.current_size <= self.ts1:
            self.size = 1
        elif self.current_size > self.ts1 and self.current_size <= self.ts2:
            self.size = 2
        elif self.current_size > self.ts2:
            self.size = 3
        if self.debug > 2:
            print '\tSize: {}'.format(self.size)

    def compute_state(self):
        if self.periodic == -1:
            if self.size == 1:
                if self.duration == 1:
                    self.state += '1'
                elif self.duration == 2:
                    self.state += '2'
                elif self.duration == 3:
                    self.state += '3'
            elif self.size == 2:
                if self.duration == 1:
                    self.state += '4'
                elif self.duration == 2:
                    self.state += '5'
                elif self.duration == 3:
                    self.state += '6'
            elif self.size == 3:
                if self.duration == 1:
                    self.state += '7'
                elif self.duration == 2:
                    self.state += '8'
                elif self.duration == 3:
                    self.state += '9'
        elif self.periodic == 1:
            if self.size == 1:
                if self.duration == 1:
                    self.state += 'a'
                elif self.duration == 2:
                    self.state += 'b'
                elif self.duration == 3:
                    self.state += 'c'
            elif self.size == 2:
                if self.duration == 1:
                    self.state += 'd'
                elif self.duration == 2:
                    self.state += 'e'
                elif self.duration == 3:
                    self.state += 'f'
            elif self.size == 3:
                if self.duration == 1:
                    self.state += 'g'
                elif self.duration == 2:
                    self.state += 'h'
                elif self.duration == 3:
                    self.state += 'i'
        elif self.periodic == 2:
            if self.size == 1:
                if self.duration == 1:
                    self.state += 'A'
                elif self.duration == 2:
                    self.state += 'B'
                elif self.duration == 3:
                    self.state += 'C'
            elif self.size == 2:
                if self.duration == 1:
                    self.state += 'D'
                elif self.duration == 2:
                    self.state += 'E'
                elif self.duration == 3:
                    self.state += 'F'
            elif self.size == 3:
                if self.duration == 1:
                    self.state += 'G'
                elif self.duration == 2:
                    self.state += 'H'
                elif self.duration == 3:
                    self.state += 'I'
        elif self.periodic == 3:
            if self.size == 1:
                if self.duration == 1:
                    self.state += 'r'
                elif self.duration == 2:
                    self.state += 's'
                elif self.duration == 3:
                    self.state += 't'
            elif self.size == 2:
                if self.duration == 1:
                    self.state += 'u'
                elif self.duration == 2:
                    self.state += 'v'
                elif self.duration == 3:
                    self.state += 'w'
            elif self.size == 3:
                if self.duration == 1:
                    self.state += 'x'
                elif self.duration == 2:
                    self.state += 'y'
                elif self.duration == 3:
                    self.state += 'z'
        elif self.periodic == 4:
            if self.size == 1:
                if self.duration == 1:
                    self.state += 'R'
                elif self.duration == 2:
                    self.state += 'S'
                elif self.duration == 3:
                    self.state += 'T'
            elif self.size == 2:
                if self.duration == 1:
                    self.state += 'U'
                elif self.duration == 2:
                    self.state += 'V'
                elif self.duration == 3:
                    self.state += 'W'
            elif self.size == 3:
                if self.duration == 1:
                    self.state += 'X'
                elif self.duration == 2:
                    self.state += 'Y'
                elif self.duration == 3:
                    self.state += 'Z'

    def compute_symbols(self):
        if not isinstance(self.T2, bool):
            if self.T2 <= timedelta(seconds=5):
                self.state += '.'
            elif self.T2 <= timedelta(seconds=60):
                self.state += ','
            elif self.T2 <= timedelta(seconds=300):
                self.state += '+'
            elif self.T2 <= timedelta(seconds=3600):
                self.state += '*'
        if self.debug > 2:
            print '\tTD:{}, T2:{}, T1:{}, State: {}'.format(self.TD, self.T2, self.T1, self.state)

    def get_id(self):
        return self.id

    def __repr__(self):
        return('{} [{}] ({}): {}'.format(self.color(self.get_id()), self.desc, self.amount_of_flows, self.state))

    def print_tuple_detected(self):
        """
        Print the tuple. The state is the state since the last detection of the tuple. Not everything
        """
        return('{} [{}] ({}): {}  Detected as: {}'.format(self.color(self.get_id()), self.desc, self.amount_of_flows, self.get_state_detected_last(), self.get_detected_label()))

    def set_color(self, color):
        self.color = color

    def dont_print(self):
        if self.debug > 3:
            print '\tDont print tuple {}'.format(self.get_id())
        self.should_be_printed = False

    def do_print(self):
        self.should_be_printed = True
        if self.debug > 3:
            print '\tPrint tuple {}'.format(self.get_id())

# Process


class Processor(multiprocessing.Process):
    """ A class process to run the process of the flows """
    def __init__(self, queue, slot_width, get_whois, verbose, amount, dontdetect, threshold, debug, whitelist):
        multiprocessing.Process.__init__(self)
        self.get_whois = get_whois
        self.verbose = verbose
        self.debug = debug
        # The amount of letters requested to print minimum
        self.amount = amount
        self.queue = queue
        self.tuples = {}
        self.tuples_in_this_time_slot = {}
        self.slot_starttime = -1
        self.slot_endtime = -1
        self.slot_width = slot_width
        self.dontdetect = dontdetect
        self.ip_handler = IpHandler(self.verbose, self.debug)
        self.detection_threshold = threshold;
        self.tw_index = 0
        self.ip_whitelist = whitelist

    def get_tuple(self, tuple4):
        """ Get the values and return the correct tuple for them """
        try:
            tuple = self.tuples[tuple4]
            # We already have this connection
        except KeyError:
            # First time for this connection
            tuple = Tuple(tuple4)
            tuple.set_verbose(self.verbose)
            tuple.set_debug(self.debug)
            self.tuples[tuple4] = tuple
        return tuple

    def process_out_of_time_slot(self, column_values):
        """
        Process the tuples when we are out of the time slot
        """
        try:
            # Outside the slot
            if self.verbose:
                print cyan('Time Window Started: {}, finished: {}. ({} connections)'.format(self.slot_starttime, self.slot_endtime, len(self.tuples_in_this_time_slot)))
                for tuple4 in self.tuples:
                    tuple = self.get_tuple(tuple4)
                    # Print the tuple and search its whois only if it has more than X amount of letters.
                    # This was the old way of stopping the system of analyzing tuples with less than amount of letters. Now should not be done here.
                    # if tuple.amount_of_flows > self.amount and tuple.should_be_printed:
                    if tuple.should_be_printed:
                        if not tuple.desc and self.get_whois:
                            tuple.get_whois_data()
                        print tuple.print_tuple_detected()
                    # Clear the color because we already print it
                    if tuple.color == red:
                        tuple.set_color(yellow)
                    # After printing the tuple in this time slot, we should not print it again unless we see some of its flows.
                    if tuple.should_be_printed:
                        tuple.dont_print()
            self.ip_handler.print_addresses(self.slot_starttime, self.slot_endtime,self.tw_index, self.detection_threshold, False, whois_cache)
            # After each timeslot finishes forget the tuples that are too big. This is useful when a tuple has a very very long state that is not so useful to us. Later we forget it when we detect it or after a long time.
            self.tw_index +=1
            ids_to_delete = []
            for tuple in self.tuples:
                # We cut the strings of letters regardless of it being detected before.
                if self.tuples[tuple].amount_of_flows > 100:
                    if self.debug > 3:
                        print 'Delete all the letters because there were more than 100 and it was detected. Start again with this tuple.'
                    ids_to_delete.append(self.tuples[tuple].get_id())
            # Actually delete them
            for id in ids_to_delete:
                del self.tuples[id]
            # Move the time slot
            self.slot_starttime = datetime.strptime(column_values[0], '%Y/%m/%d %H:%M:%S.%f')
            self.slot_endtime = self.slot_starttime + self.slot_width

            # Put the last flow received in the next slot, because it overcome the threshold and it was not processed
            tuple4 = column_values[3]+'-'+column_values[6]+'-'+column_values[7]+'-'+column_values[2]
            tuple = self.get_tuple(tuple4)
            if self.verbose:
                # If this is the first time this tuple appears in this time window, print it in red.
                if len(tuple.state) == 0:
                    tuple.set_color(red)
            tuple.add_new_flow(column_values)
            # Detect the first flow of the future timeslot
            self.detect(tuple)
            self.tuples_in_this_time_slot = {}
            flowtime = datetime.strptime(column_values[0], '%Y/%m/%d %H:%M:%S.%f')
            # Ask for IpAdress object
            ip_address = self.ip_handler.get_ip(column_values[3])
            #store detection result into Ip_address
            ip_address.add_detection(tuple.detected_label,tuple.id,tuple.current_size, flowtime, column_values[6])
        except Exception as inst:
            print 'Problem in process_out_of_time_slot() in class Processor'
            print type(inst)     # the exception instance
            print inst.args      # arguments stored in .args
            print inst           # __str__ allows args to printed directly
            exit(-1)

    def detect(self, tuple):
        """
        Detect behaviors
        """
        try:
            if not self.dontdetect:
                (detected, label, statelen) = __markov_models__.detect(tuple, self.verbose, self.debug)
                if detected:
                    # Change color
                    tuple.set_color(magenta)
                    # Set the detection label
                    tuple.set_detected_label(label)
                    """
                    # Set the detection state len
                    tuple.set_best_model_matching_len(statelen)
                    """
                    if self.debug > 5:
                        print 'Last flow: Detected with {}'.format(label)
                    # Play sound
                    if args.sound:
                        pygame.mixer.music.play()
                elif not detected:
                    # Not detected by any reason. No model matching but also the state len is too short.
                    tuple.unset_detected_label()
                    if self.debug > 5:
                        print 'Last flow: Not detected'
                    tuple.dont_print()
        except Exception as inst:
            print '\tProblem with detect()'
            print type(inst)     # the exception instance
            print inst.args      # arguments stored in .args
            print inst           # __str__ allows args to printed directly
            sys.exit(1)

    def run(self):
        try:
            while True:
                if not self.queue.empty():
                    line = self.queue.get()
                    if 'stop' != line:
                        # Process this flow
                        nline = ','.join(line.strip().split(',')[:13])
                        try:
                            column_values = nline.split(',')
                            # 0:starttime, 1:dur, 2:proto, 3:saddr, 4:sport, 5:dir, 6:daddr: 7:dport, 8:state, 9:stos,  10:dtos, 11:pkts, 12:bytes
                            #check if ip is not in whitelist
                            if not column_values[3] in self.ip_whitelist:
                                if self.slot_starttime == -1:
                                    # First flow
                                    try:
                                        self.slot_starttime = datetime.strptime(column_values[0], '%Y/%m/%d %H:%M:%S.%f')
                                    except ValueError:
                                        continue
                                    self.slot_endtime = self.slot_starttime + self.slot_width
                                flowtime = datetime.strptime(column_values[0], '%Y/%m/%d %H:%M:%S.%f')
                                if flowtime >= self.slot_starttime and flowtime < self.slot_endtime:
                                    # Inside the slot
                                    tuple4 = column_values[3]+'-'+column_values[6]+'-'+column_values[7]+'-'+column_values[2]
                                    tuple = self.get_tuple(tuple4)
                                    self.tuples_in_this_time_slot[tuple.get_id()] = tuple
                                    # If this is the first time the tuple appears in this time windows, put it in red
                                    if self.verbose:
                                        if len(tuple.state) == 0:
                                            tuple.set_color(red)
                                    tuple.add_new_flow(column_values)
                                    # Dont print it until it is tried to be detected
                                    tuple.dont_print()
                                    # After the flow has been added to the tuple, only work with the ones having more than X amount of flows
                                    # Check that this is working correclty comparing it to the old program
                                    if len(tuple.state) >= self.amount:
                                        tuple.do_print()
                                        # Detection
                                        self.detect(tuple)
                                        # Ask for IpAdress object 
                                        ip_address = self.ip_handler.get_ip(column_values[3])
                                        # Store detection result into Ip_address
                                        ip_address.add_detection(tuple.detected_label, tuple.id, tuple.current_size, flowtime,column_values[6])
                                elif flowtime > self.slot_endtime:
                                    # Out of time slot
                                    self.process_out_of_time_slot(column_values)
                            else:
                                if self.debug:
                                    print blue("Skipping flow with whitelisted ip: {}".format(column_values[3]))
                        except UnboundLocalError:
                            print 'Probably empty file.'
                    else:
                        try:
                            # Process the last flows in the last time slot
                            self.process_out_of_time_slot(column_values)
                            # Print SUMMARY
                            self.ip_handler.print_addresses(flowtime, flowtime,self.tw_index, self.detection_threshold, True, whois_cache)
                            self.ip_handler.print_alerts()
                        except UnboundLocalError:
                            print 'Probably empty file...'
                            # Here for some reason we still miss the last flow. But since is just one i will let it go for now.
                        # Just Return
                        return True

        except KeyboardInterrupt:
            # Print SUMMARY
            self.ip_handler.print_addresses(flowtime, flowtime, self.detection_threshold, True, whois_cache)
            self.ip_handler.print_alerts()
            return True
        except Exception as inst:
            print '\tProblem with Processor()'
            print type(inst)     # the exception instance
            print inst.args      # arguments stored in .args
            print inst           # __str__ allows args to printed directly
            sys.exit(1)





####################
# Main
####################
print 'Stratosphere Linux IPS. Version {}\n'.format(version)

# Parse the parameters
parser = argparse.ArgumentParser()
parser.add_argument('-a', '--amount', help='Minimum amount of flows that should be in a tuple to be printed.', action='store', required=False, type=int, default=-1)
parser.add_argument('-v', '--verbose', help='Amount of verbosity. This shows more info about the results.', action='store', default=1, required=False, type=int)
parser.add_argument('-e', '--debug', help='Amount of debugging. This shows inner information about the flows.', action='store', default=0, required=False, type=int)
parser.add_argument('-w', '--width', help='Width of the time slot used for the analysis. In minutes.', action='store', default=5, required=False, type=int)
parser.add_argument('-d', '--datawhois', help='Get and show the WHOIS info for the destination IP in each tuple', action='store_true', default=False, required=False)
parser.add_argument('-D', '--dontdetect', help='Dont detect the malicious behavior in the flows using the models. Just print the connections.', default=False, action='store_true', required=False)
parser.add_argument('-f', '--folder', help='Folder with models to apply for detection.', action='store', required=False)
parser.add_argument('-s', '--sound', help='Play a small sound when a periodic connections is found.', action='store_true', default=False, required=False)
parser.add_argument('-t', '--threshold', help='Threshold for detection with IPHandler', action='store', default=0.002, required=False, type=float)
parser.add_argument('-sw', '--slidingwindowwidth', help='Width of sliding window', action='store', default=10, required=False, type=float)
parser.add_argument('-wl','--whitelist',help="Whitelist of IP addresses",action='store',required=False)

args = parser.parse_args()

# Global shit for whois cache. The tuple needs to access it but should be shared, so global
whois_cache = {}

# Check the verbose level
if args.verbose < 1:
    args.verbose = 1

# Check the debug level
if args.debug < 0:
    args.debug = 0

if args.dontdetect:
    print 'Warning: No detections will be done. Only the behaviors are printed.'
    print
    # If the folder with models was specified, just ignore it
    args.folder = False

# Do we need sound?
if args.sound:
    import pygame.mixer
    pygame.mixer.init(44100)
    pygame.mixer.music.load('periodic.ogg')


# Read the folder with models if specified
if args.folder:
    onlyfiles = [f for f in listdir(args.folder) if isfile(join(args.folder, f))]
    print 'Detecting malicious behaviors with the following models:'
    for file in onlyfiles:
        __markov_models__.set_model_to_detect(join(args.folder, file))

# Create the queue
queue = Queue()

#Read whitelist
whitelist = []
if args.whitelist:
    try:
        content = [line.rstrip('\n') for line in open(args.whitelist)]
        if len(content) > 0:
            print blue("Whitelisted IPs:")
            for item in content:
                print blue("\t" + item)
            whitelist = content
    except Exception as e:
        print blue("Whitelist file '{}' not found!".format(args.whitelist))

# Create the thread and start it
processorThread = Processor(queue, timedelta(minutes=args.width), args.datawhois, args.verbose, args.amount, args.dontdetect, args.threshold, args.debug, whitelist)
processorThread.start()

# Just put the lines in the queue as fast as possible
for line in sys.stdin:
    queue.put(line)
print 'Finished receiving the input.'
# Shall we wait? Not sure. Seems that not
time.sleep(1)
queue.put('stop')<|MERGE_RESOLUTION|>--- conflicted
+++ resolved
@@ -124,10 +124,6 @@
             # Is not, so just ask for it
             try:
                 obj = ipwhois.IPWhois(self.dst_ip)
-<<<<<<< HEAD
-=======
-                #data = obj.lookup() #//DEPReCATED FUCNTION -> use ".lookup_whois()" instead
->>>>>>> 57c96869
                 data = obj.lookup_whois()
                 try:
                     self.desc = data['nets'][0]['description'].strip().replace('\n',' ') + ',' + data['nets'][0]['country']
@@ -144,18 +140,9 @@
                 if 'Multicast' in e:
                     self.desc = 'Multicast'
                 self.desc = 'Private Use'
-<<<<<<< HEAD
-            except ValueError:
-                # Not a real IP, maybe a MAC
-                pass
-            except IndexError:
-                # Some problem with the whois info. Continue
-                pass
-=======
             except ipwhois.ipwhois.WhoisLookupError:
                 print 'Error looking the whois of {}'.format(self.dst_ip)
                 # continue with the work
->>>>>>> 57c96869
             # Store in the cache
             whois_cache[self.dst_ip] = self.desc
 
