--- conflicted
+++ resolved
@@ -25,13 +25,7 @@
 #from memory_profiler import profile
 # Use with @profile
 
-version = '0.3.4'
-
-<<<<<<< HEAD
-=======
-
-version = '0.4'
->>>>>>> 39c0d29f
+version = '0.3.5'
 
 def timing(f):
     """ Function to measure the time another function takes."""
