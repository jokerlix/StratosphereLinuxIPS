--- conflicted
+++ resolved
@@ -18,10 +18,7 @@
 from utils import WhoisHandler
 from alerts import *
 
-<<<<<<< HEAD
-=======
 #check if the log directory exists, if not, create it
->>>>>>> 61871a23
 logdir_path = "./logs"
 if not os.path.exists(logdir_path):
     os.makedirs(logdir_path)
@@ -192,12 +189,7 @@
         else:
             self.last_verdict = None
 
-<<<<<<< HEAD
-    def to_string(self, verbose, start_time, end_time, threshold, print_all=False, colors=True):
-=======
-
     def print_last_result(self, verbose, start_time, end_time, threshold, use_whois, whois_handler):
->>>>>>> 61871a23
         """ Print information about the IPs. Both during the time window and at the end. Do the verbose printings better"""
         try:            
             if self.last_verdict != None:
@@ -274,17 +266,9 @@
             # Process this IP for the time window specified. So we can compute the detection value.
             address.process_timewindow(start_time, end_time, tw_index, 10, threshold)
             # Get a printable version of this IP's data
-<<<<<<< HEAD
-            string = address.to_string(self.verbose, start_time, end_time, threshold, print_all, True)
-            if(len(string) > 0):
-                print string
-                f = open(filename,"a")
-                f.write(string)
-=======
             #string = address.print_last_result(self.verbose, start_time, end_time, threshold,self.whois, print_all, True)
             address.print_last_result(self.verbose, start_time, end_time, threshold,self.whois,self.whois_handler)
             #print "***********************"
->>>>>>> 61871a23
 
     def get_ip(self, ip_string):
         """ TODO put description here"""
